--- conflicted
+++ resolved
@@ -1,14 +1,7 @@
 language: java
 script:
-<<<<<<< HEAD
     - mvn compile -B -Dmaven.test.redirectTestOutputToFile
-    - cd playgrounds/vsp ; mvn test -B -Dmaven.test.redirectTestOutputToFile
-=======
-    - cd ${TRAVIS_BUILD_DIR}/matsim && mvn test -B -Dmaven.test.redirectTestOutputToFile
-    - cd ${TRAVIS_BUILD_DIR}/contribs && mvn test -B -Dmaven.test.redirectTestOutputToFile
->>>>>>> 9d3796af
+    - cd playgrounds/tthunig ; mvn test -B -Dmaven.test.redirectTestOutputToFile
 env:
   global:
-    - MAVEN_OPTS="-XX:MaxPermSize=1g -Xmx4g"
-
-# seems that "mvn install" is always run, indep of what is said under "script:". kai based on mz, oct'15+    - MAVEN_OPTS="-XX:MaxPermSize=1g -Xmx4g"