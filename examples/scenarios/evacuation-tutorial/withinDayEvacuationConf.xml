--- conflicted
+++ resolved
@@ -40,10 +40,6 @@
 		<param name="firstIteration" value="0" />
 		<param name="lastIteration" value="10" />
 
-<<<<<<< HEAD
-		<!-- Defines which mobility simulation will be used. Currently supported: queueSimulation, qsim, jdeqsim, multimodalQSim -->
-=======
->>>>>>> edb2782e
 		<param name="mobsim" value="qsim" />
 	</module>
 
