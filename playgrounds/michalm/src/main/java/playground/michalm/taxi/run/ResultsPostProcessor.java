--- conflicted
+++ resolved
@@ -271,14 +271,14 @@
         new ResultsPostProcessor(//
                 //"0.2", //
                 //"0.4", //
-                "0.6", //
-                "0.8", //
-                "1.0", //
-                "1.2", //
-                "1.4", //
-                "1.6", //
-                "1.8", //
-                "2.0",//
+//                "0.6", //
+//                "0.8", //
+//                "1.0", //
+//                "1.2", //
+//                "1.4", //
+//                "1.6", //
+//                "1.8", //
+//                "2.0"//
                 "0.45_DSE"//
         ).process(dir, subDirPrefix, "stats");
     }
@@ -306,9 +306,6 @@
         processBerlin();
         //processBarcelonaVariableDemand();
         //processBarcelonaVariableSupply();
-<<<<<<< HEAD
-=======
-        processAudiAV();
->>>>>>> c8fe2313
+        //processAudiAV();
     }
 }