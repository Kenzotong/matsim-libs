package playground.michalm.taxi.run;

public class MultiRunBerlinTaxiLauncher
{
    public static void main(String... args)
    {
<<<<<<< HEAD
        int runs = 1;
        String paramFile = args[0] + "/params.in";
        String specificParamFile = args[0] + "/" + args[1] + "/params.in";

        Map<String, String> specificParams = ParameterFileReader
                .readParametersToMap(specificParamFile);
        String outputDir = new File(specificParamFile).getParent() + '/';
        specificParams.put("outputDir", outputDir);

        Map<String, String> generalParams = ParameterFileReader.readParametersToMap(paramFile);
        generalParams.putAll(specificParams);//side effect: overriding params with the specific ones
        TaxiLauncherParams params = new TaxiLauncherParams(generalParams);
=======
        int runs = 20;
        String paramDir = args[0];
        String specificParamDir = args[0] + "/" + args[1];
>>>>>>> fe7a4724

        TaxiLauncherParams params = TaxiLauncherParams.readParams(paramDir, specificParamDir);
        MultiRunTaxiLauncher.run(runs, params);
//        MultiRunTaxiLauncher.runAll(runs, params, EnumSet.of(//
//                RULE_TW_FF, //
//                RULE_DSE_FF //
//        ));
    }
}<|MERGE_RESOLUTION|>--- conflicted
+++ resolved
@@ -4,24 +4,9 @@
 {
     public static void main(String... args)
     {
-<<<<<<< HEAD
         int runs = 1;
-        String paramFile = args[0] + "/params.in";
-        String specificParamFile = args[0] + "/" + args[1] + "/params.in";
-
-        Map<String, String> specificParams = ParameterFileReader
-                .readParametersToMap(specificParamFile);
-        String outputDir = new File(specificParamFile).getParent() + '/';
-        specificParams.put("outputDir", outputDir);
-
-        Map<String, String> generalParams = ParameterFileReader.readParametersToMap(paramFile);
-        generalParams.putAll(specificParams);//side effect: overriding params with the specific ones
-        TaxiLauncherParams params = new TaxiLauncherParams(generalParams);
-=======
-        int runs = 20;
         String paramDir = args[0];
         String specificParamDir = args[0] + "/" + args[1];
->>>>>>> fe7a4724
 
         TaxiLauncherParams params = TaxiLauncherParams.readParams(paramDir, specificParamDir);
         MultiRunTaxiLauncher.run(runs, params);
