package playground.dhosse.gap.run;

import java.util.Arrays;
import java.util.HashSet;
import java.util.List;
import java.util.Set;

import com.google.inject.Provider;
import org.matsim.api.core.v01.Id;
import org.matsim.api.core.v01.Scenario;
import org.matsim.api.core.v01.TransportMode;
import org.matsim.api.core.v01.network.Link;
import org.matsim.api.core.v01.population.Leg;
import org.matsim.api.core.v01.population.Person;
import org.matsim.api.core.v01.population.Plan;
import org.matsim.api.core.v01.population.PlanElement;
import org.matsim.contrib.cadyts.car.CadytsContext;
import org.matsim.contrib.cadyts.general.CadytsScoring;
import org.matsim.contrib.carsharing.config.CarsharingConfigGroup;
import org.matsim.contrib.carsharing.config.FreeFloatingConfigGroup;
import org.matsim.contrib.carsharing.config.OneWayCarsharingConfigGroup;
import org.matsim.contrib.carsharing.config.TwoWayCarsharingConfigGroup;
import org.matsim.contrib.carsharing.control.listeners.CarsharingListener;
import org.matsim.contrib.carsharing.qsim.CarsharingQsimFactory;
import org.matsim.contrib.carsharing.replanning.CarsharingSubtourModeChoiceStrategy;
import org.matsim.contrib.carsharing.replanning.RandomTripToCarsharingStrategy;
import org.matsim.contrib.carsharing.router.OneWayCarsharingRoutingModule;
import org.matsim.contrib.carsharing.scoring.CarsharingScoringFunctionFactory;
import org.matsim.contrib.locationchoice.DestinationChoiceConfigGroup;
import org.matsim.contrib.locationchoice.bestresponse.DestinationChoiceBestResponseContext;
import org.matsim.contrib.locationchoice.bestresponse.DestinationChoiceInitializer;
import org.matsim.contrib.locationchoice.bestresponse.scoring.DCScoringFunctionFactory;
import org.matsim.contrib.locationchoice.facilityload.FacilitiesLoadCalculator;
import org.matsim.contrib.multimodal.MultiModalControlerListener;
import org.matsim.contrib.multimodal.config.MultiModalConfigGroup;
import org.matsim.contrib.multimodal.router.util.BikeTravelTimeFactory;
import org.matsim.contrib.multimodal.router.util.WalkTravelTimeFactory;
import org.matsim.core.config.Config;
import org.matsim.core.config.ConfigUtils;
import org.matsim.core.config.groups.PlanCalcScoreConfigGroup.ActivityParams;
import org.matsim.core.config.groups.StrategyConfigGroup.StrategySettings;
import org.matsim.core.controler.AbstractModule;
import org.matsim.core.controler.Controler;
import org.matsim.core.network.MatsimNetworkReader;
import org.matsim.core.network.algorithms.NetworkCleaner;
import org.matsim.core.replanning.PlanStrategy;
import org.matsim.core.replanning.PlanStrategyImpl.Builder;
import org.matsim.core.replanning.modules.ReRoute;
import org.matsim.core.replanning.modules.SubtourModeChoice;
import org.matsim.core.replanning.selectors.RandomPlanSelector;
import org.matsim.core.router.MainModeIdentifier;
import org.matsim.core.router.MainModeIdentifierImpl;
import org.matsim.core.router.TripRouter;
import org.matsim.core.router.TripRouterFactoryModule;
import org.matsim.core.router.costcalculators.FreespeedTravelTimeAndDisutility;
import org.matsim.core.router.costcalculators.RandomizingTimeDistanceTravelDisutility;
import org.matsim.core.scenario.ScenarioUtils;
import org.matsim.core.scoring.ScoringFunction;
import org.matsim.core.scoring.ScoringFunctionFactory;
import org.matsim.core.scoring.SumScoringFunction;
import org.matsim.core.scoring.functions.CharyparNagelActivityScoring;
import org.matsim.core.scoring.functions.CharyparNagelAgentStuckScoring;
import org.matsim.core.scoring.functions.CharyparNagelLegScoring;
import org.matsim.core.scoring.functions.CharyparNagelScoringParameters;
import org.matsim.core.scoring.functions.CharyparNagelScoringParametersForPerson;
import org.matsim.core.scoring.functions.SubpopulationCharyparNagelScoringParameters;
import org.matsim.core.utils.collections.CollectionUtils;
import org.matsim.population.algorithms.XY2Links;
import org.matsim.roadpricing.ControlerDefaultsWithRoadPricingModule;
import org.matsim.roadpricing.RoadPricingConfigGroup;
import org.matsim.utils.objectattributes.ObjectAttributes;
import org.matsim.utils.objectattributes.ObjectAttributesXmlReader;

import playground.dhosse.gap.Global;
import playground.dhosse.gap.analysis.SpatialAnalysis;

/**
 * 
 * @author dhosse
 *
 */
public class GAPScenarioRunner {

	//0(x), 1189(x), 4711(x), 8192, 6837
	private static final long randomSeed = 6837;
	
	// the input path for the current simulation
	public static final String simInputPath = Global.runInputDir;

	// number of iterations
	private static final int lastIteration = 100;

	// configure innovative strategies you want to use
	private static final boolean addModeChoice = true;
	private static final boolean addTimeChoice = false;

	private static final boolean addLocationChoice = false;

	// carsharing
	private static final boolean carsharing = true;

	// cadyts
	private static final boolean runCadyts = false;

	// multimodal
	private static final boolean multimodal = false;

	// roadpricing
	private static final boolean roadpricing = false;

	// use this to determine the cost structure for carsharing
	// non-reduced costs: time fee and distance fee
	// reduced costs: only time fee
	private static final boolean reducedCosts = true;
	
	//input car sharing stations file
	//stations.txt: base case
	//csStationsAtParkingSpaces.txt: one car sharing station at every parking space in the county 
	private static final String inputCsStationsFile = "csStationsAtParkingSpaces.txt";

	/**
	 * 
	 * @param args
	 */
	public static void main(String args[]) {

		run();
		// runAnalysis();

	}

	/**
	 * Runs the GP scenario.
	 */
	private static void run() {

		// create a new config and a new scenario and load it
		final Config config = ConfigUtils.createConfig();
		ConfigUtils.loadConfig(config, Global.runInputDir + "config.xml");

		config.controler().setLastIteration(lastIteration);
		config.controler().setOutputDirectory("/home/dhosse/run12/output_" + randomSeed);

		config.controler().setWritePlansInterval(100);
		config.controler().setWriteEventsInterval(100);
		config.controler().setCreateGraphs(false);
		
		config.plans().setInputFile("/home/dhosse/run12/output_plans.xml.gz");
		// disable counts
		 config.counts().setCountsFileName(null);
		 
		 //set random seed
		 config.global().setRandomSeed(randomSeed);
		 
		Scenario scenario = ScenarioUtils.loadScenario(config);

		// create a second scenario containing only the cleaned (road) network
		// in order to map agents on car links
		Scenario scenario2 = ScenarioUtils.createScenario(ConfigUtils
				.createConfig());
		new MatsimNetworkReader(scenario2).readFile(config.network()
				.getInputFile());
		Set<Id<Link>> linkIds = new HashSet<>();
		for (Link link : scenario2.getNetwork().getLinks().values()) {
			if (link.getFreespeed() > 50 / 3.6) {
				linkIds.add(link.getId());
			}
		}
		for (Id<Link> linkId : linkIds)
			scenario2.getNetwork().removeLink(linkId);
		new NetworkCleaner().run(scenario2.getNetwork());

		XY2Links xy2links = new XY2Links(scenario2);

		ObjectAttributes atts = new ObjectAttributes();
		new ObjectAttributesXmlReader(atts).parse(Global.runInputDir
				+ "demographicAtts.xml");

		for (Person person : scenario.getPopulation().getPersons().values()) {
			xy2links.run(person);
			String age = (String) atts.getAttribute(person.getId().toString(),
					Global.AGE);
			if (age != null) {
				person.getCustomAttributes().put("age", Integer.parseInt(age));
			}

			String sex = (String) atts.getAttribute(person.getId().toString(),
					Global.SEX);
			if (sex != null) {
				if (sex.equals("0"))
					sex = "m";
				else
					sex = "f";
				person.getCustomAttributes().put("sex", sex);
			}
		}

		// create a new controler
		final Controler controler = new Controler(scenario);

		if (runCadyts) {
			addCadyts(controler);
		}

		// by default, route choice is the only innovative strategy.
		// additional strategies can be switched on/off via boolean members (see
		// above)

		if (addModeChoice) {

			addModeChoice(controler);

		}

		if (addTimeChoice) {

			addTimeChoice(controler);

		}

		if (addLocationChoice) {

			addLocationChoice(controler);

		}

		// END

		// add the extensions you want to use

		if (multimodal) {

			addMultimodal(controler);

		}

		if (carsharing) {

			addCarsharing(controler);

		}

		if (roadpricing) {

			addRoadpricing(controler);

		}

		// END

		controler.addOverridingModule(new AbstractModule() {

			@Override
			public void install() {
				addTravelTimeBinding(TransportMode.ride).toInstance(
						new FreespeedTravelTimeAndDisutility(controler
								.getConfig().planCalcScore()));
				addTravelDisutilityFactoryBinding(TransportMode.ride)
						.toInstance(
								new RandomizingTimeDistanceTravelDisutility.Builder(
										TransportMode.ride));
				addRoutingModuleBinding(TransportMode.ride)
						.toProvider(
								new TripRouterFactoryModule.NetworkRoutingModuleProvider(
										TransportMode.ride));

			}
		});

		// finally, add controler listeners and event handlers
		controler.addOverridingModule(new AbstractModule() {
			
			@Override
			public void install() {
				
				addEventHandlerBinding().toInstance(new ZugspitzbahnFareHandler(controler));
				
			}
		});

		// start of the simulation
		controler.run();

	}

	private static void addRoadpricing(final Controler controler) {

		RoadPricingConfigGroup rp = new RoadPricingConfigGroup();
		rp.setTollLinksFile("/home/dhosse/roadpricing.xml");
		rp.setRoutingRandomness(3.);
		controler.getConfig().addModule(rp);

		controler.setModules(new ControlerDefaultsWithRoadPricingModule());

	}

	private static void addCadyts(final Controler controler) {

		// create the cadyts context and add it to the control(l)er:
		// Counts<Link> counts = new Counts<>();
		// new
		// CountsReaderMatsimV1(counts).parse("/home/dhosse/run11/input/counts.xml");
		final CadytsContext cContext = new CadytsContext(controler.getConfig());
		controler.addControlerListener(cContext);

		// include cadyts into the plan scoring (this will add the cadyts
		// corrections to the scores):
		controler.setScoringFunctionFactory(new ScoringFunctionFactory() {
			private final CharyparNagelScoringParametersForPerson parameters = new SubpopulationCharyparNagelScoringParameters(
					controler.getScenario());

			@Override
			public ScoringFunction createNewScoringFunction(Person person) {

				final CharyparNagelScoringParameters params = parameters
						.getScoringParameters(person);

				SumScoringFunction scoringFunctionAccumulator = new SumScoringFunction();
				scoringFunctionAccumulator
						.addScoringFunction(new CharyparNagelLegScoring(params,
								controler.getScenario().getNetwork()));
				scoringFunctionAccumulator
						.addScoringFunction(new CharyparNagelActivityScoring(
								params));
				scoringFunctionAccumulator
						.addScoringFunction(new CharyparNagelAgentStuckScoring(
								params));

				final CadytsScoring<Link> scoringFunction = new CadytsScoring<>(
						person.getSelectedPlan(), controler.getConfig(),
						cContext);
				final double cadytsScoringWeight = 100. * controler.getConfig()
						.planCalcScore().getBrainExpBeta();
				scoringFunction
						.setWeightOfCadytsCorrection(cadytsScoringWeight);
				scoringFunctionAccumulator.addScoringFunction(scoringFunction);

				return scoringFunctionAccumulator;
			}
		});

	}

	private static void addMultimodal(final Controler controler) {

		// controler.getConfig().controler().setMobsim("myMobsim");
		controler.getConfig().travelTimeCalculator().setFilterModes(true);

		final MultiModalConfigGroup mm = new MultiModalConfigGroup();
		mm.setMultiModalSimulationEnabled(true);
		mm.setSimulatedModes("bike");
		controler.getConfig().addModule(mm);

		controler.addOverridingModule(new AbstractModule() {

			@Override
			public void install() {

				for (String mode : CollectionUtils.stringToSet(mm
						.getSimulatedModes())) {

					if (mode.equals(TransportMode.bike)) {

						addTravelTimeBinding(mode).toProvider(
								new BikeTravelTimeFactory(controler.getConfig()
										.plansCalcRoute()));
						addTravelDisutilityFactoryBinding(mode)
								.toInstance(
										new RandomizingTimeDistanceTravelDisutility.Builder(
												mode));
						addRoutingModuleBinding(mode)
								.toProvider(
										new TripRouterFactoryModule.NetworkRoutingModuleProvider(
												mode));

					} else if (mode.equals(TransportMode.walk)) {

						addTravelTimeBinding(mode).toProvider(
								new WalkTravelTimeFactory(controler.getConfig()
										.plansCalcRoute()));
						addTravelDisutilityFactoryBinding(mode)
								.toInstance(
										new RandomizingTimeDistanceTravelDisutility.Builder(
												mode));
						addRoutingModuleBinding(mode)
								.toProvider(
										new TripRouterFactoryModule.NetworkRoutingModuleProvider(
												mode));

					}

				}

				addControlerListenerBinding().to(
						MultiModalControlerListener.class);
				// bindMobsim().toProvider(MultimodalQSimFactory.class);

			}

		});

	}

	/**
	 * Adds time choice as additional replanning strategy. The method creates
	 * separate strategy settings for each subpopulation.
	 * 
	 * @param controler
	 */
	private static void addTimeChoice(final Controler controler) {

		// New strategy settings are created
		// Specify a name, a subpopulation and a weight for the new strategy and
		// add if to the existing ones in the strategy config group
		StrategySettings tam = new StrategySettings();
		tam.setStrategyName("TimeAllocationMutator");
		tam.setSubpopulation(null);
		tam.setWeight(0.1);
//		tam.setDisableAfter((int) (lastIteration * 0.6));
		controler.getConfig().strategy().addStrategySettings(tam);

		StrategySettings car = new StrategySettings();
		car.setStrategyName("TimeAllocationMutator");
		car.setSubpopulation(Global.GP_CAR);
		car.setWeight(0.1);
//		car.setDisableAfter((int) (lastIteration * 0.6));
		controler.getConfig().strategy().addStrategySettings(car);

		StrategySettings license = new StrategySettings();
		license.setStrategyName("TimeAllocationMutator");
		license.setSubpopulation(Global.LICENSE_OWNER);
		license.setWeight(0.1);
//		license.setDisableAfter((int) (lastIteration * 0.6));
		controler.getConfig().strategy().addStrategySettings(license);

		StrategySettings commuter = new StrategySettings();
		commuter.setStrategyName("TimeAllocationMutator");
		commuter.setSubpopulation(Global.COMMUTER);
		commuter.setWeight(0.1);
//		commuter.setDisableAfter((int) (lastIteration * 0.6));
		controler.getConfig().strategy().addStrategySettings(commuter);

	}

	/**
	 * Adds destination choice as innovative strategy.
	 * 
	 * @param controler
	 */
	private static void addLocationChoice(final Controler controler) {

		DestinationChoiceConfigGroup dccg = new DestinationChoiceConfigGroup();

		StringBuffer sb = new StringBuffer();
		StringBuffer epsilons = new StringBuffer();
		for (ActivityParams params : controler.getConfig().planCalcScore()
				.getActivityParams()) {

			if (params.getActivityType().contains("shop")
					|| params.getActivityType().contains("othe")
					|| params.getActivityType().contains("leis")) {
				if (sb.length() < 1) {
					sb.append(params.getActivityType());
					epsilons.append("1.0");
				} else {
					sb.append(", " + params.getActivityType());
					epsilons.append(", 1.0");
				}
			}

		}

		dccg.setFlexibleTypes(sb.toString());
		dccg.setEpsilonScaleFactors(epsilons.toString());
		dccg.setpkValuesFile("/home/danielhosse/run9a/personsKValues.xml");
		dccg.setfkValuesFile("/home/danielhosse/run9a/facilitiesKValues.xml");
		dccg.setScaleFactor(1);

		controler.getConfig().addModule(dccg);
		DestinationChoiceBestResponseContext dcbr = new DestinationChoiceBestResponseContext(
				controler.getScenario());
		dcbr.init();
		DCScoringFunctionFactory scFactory = new DCScoringFunctionFactory(
				controler.getScenario(), dcbr);
		scFactory.setUsingConfigParamsForScoring(true);
		controler.addControlerListener(new DestinationChoiceInitializer(dcbr));

		if (Double.parseDouble(controler.getConfig().findParam(
				"locationchoice", "restraintFcnExp")) > 0.0
				&& Double.parseDouble(controler.getConfig().findParam(
						"locationchoice", "restraintFcnFactor")) > 0.0) {
			controler.addControlerListener(new FacilitiesLoadCalculator(dcbr
					.getFacilityPenalties()));
		}

		controler.setScoringFunctionFactory(scFactory);

		StrategySettings dc = new StrategySettings();
		dc.setStrategyName("org.matsim.contrib.locationchoice.BestReplyLocationChoicePlanStrategy");
		dc.setSubpopulation(null);
		dc.setWeight(0.1);
		controler.getConfig().strategy().addStrategySettings(dc);

	}

	/**
	 * Adds subtour mode choice strategy settings to the controler. These
	 * strategies are configured for different types of subpopulations (persons
	 * with car and license, commuters, persons without license).
	 * 
	 * @param controler
	 */
	private static void addModeChoice(final Controler controler) {

		StrategySettings carAvail = new StrategySettings();
		carAvail.setStrategyName("SubtourModeChoice_".concat(Global.GP_CAR));
		carAvail.setSubpopulation(Global.GP_CAR);
		carAvail.setWeight(0.1);
//		carAvail.setDisableAfter((int) (0.7 * lastIteration));
		controler.getConfig().strategy().addStrategySettings(carAvail);

		StrategySettings license = new StrategySettings();
		license.setStrategyName("SubtourModeChoice_"
				.concat(Global.LICENSE_OWNER));
		license.setSubpopulation(Global.LICENSE_OWNER);
		license.setWeight(0.1);
//		license.setDisableAfter((int) (0.7 * lastIteration));
		controler.getConfig().strategy().addStrategySettings(license);

		StrategySettings nonCarAvail = new StrategySettings();
		nonCarAvail.setStrategyName("SubtourModeChoice_".concat("NO_CAR"));
		nonCarAvail.setSubpopulation(null);
		nonCarAvail.setWeight(0.1);
//		nonCarAvail.setDisableAfter((int) (0.7 * lastIteration));
		controler.getConfig().strategy().addStrategySettings(nonCarAvail);

		StrategySettings commuter = new StrategySettings();
		commuter.setStrategyName("SubtourModeChoice_".concat(Global.COMMUTER));
		commuter.setSubpopulation(Global.COMMUTER);
		commuter.setWeight(0.1);
//		commuter.setDisableAfter((int) (0.7 * lastIteration));
		controler.getConfig().strategy().addStrategySettings(commuter);

		setModeChoiceModules(controler, carsharing);

	}

	private static void setModeChoiceModules(final Controler controler,
			boolean carsharingEnabled) {

		if (carsharingEnabled) {

			controler.addOverridingModule(new AbstractModule() {

				@Override
				public void install() {
<<<<<<< HEAD
					addPlanStrategyBinding(
							"SubtourModeChoice_".concat(Global.GP_CAR))
							.toProvider(
									new javax.inject.Provider<PlanStrategy>() {
										String[] availableModes = {
												TransportMode.car,
												TransportMode.pt,
												TransportMode.bike,
												TransportMode.walk,
												"onewaycarsharing" };
										String[] chainBasedModes = {
												TransportMode.car,
												TransportMode.bike };

										@Override
										public PlanStrategy get() {
											final Builder builder = new Builder(
													new RandomPlanSelector<Plan, Person>());
											builder.addStrategyModule(new SubtourModeChoice(
													controler
															.getConfig()
															.global()
															.getNumberOfThreads(),
													availableModes,
													chainBasedModes, false));
											builder.addStrategyModule(new ReRoute(
													controler.getScenario()));
											return builder.build();
										}
									});

=======
					final Provider<TripRouter> tripRouterProvider = binder().getProvider(TripRouter.class);
					addPlanStrategyBinding("SubtourModeChoice_".concat(Global.GP_CAR)).toProvider(new javax.inject.Provider<PlanStrategy>() {
						String[] availableModes = {TransportMode.car, TransportMode.pt, TransportMode.bike, TransportMode.walk, "onewaycarsharing"};
						String[] chainBasedModes = {TransportMode.car, TransportMode.bike};

						@Override
						public PlanStrategy get() {
							final Builder builder = new Builder(new RandomPlanSelector<Plan, Person>());
							builder.addStrategyModule(new SubtourModeChoice(controler.getConfig().global().getNumberOfThreads(), availableModes, chainBasedModes, false, tripRouterProvider));
							builder.addStrategyModule(new ReRoute(controler.getScenario(), tripRouterProvider));
							return builder.build();
						}
					});
					
>>>>>>> 78b7ca60
				}
			});

			controler.addOverridingModule(new AbstractModule() {

				@Override
				public void install() {
<<<<<<< HEAD
					addPlanStrategyBinding(
							"SubtourModeChoice_".concat("NO_CAR")).toProvider(
							new javax.inject.Provider<PlanStrategy>() {
								String[] availableModes = { TransportMode.pt,
										TransportMode.bike, TransportMode.walk };
								String[] chainBasedModes = { TransportMode.bike };

								@Override
								public PlanStrategy get() {
									final Builder builder = new Builder(
											new RandomPlanSelector<Plan, Person>());
									builder.addStrategyModule(new SubtourModeChoice(
											controler.getConfig().global()
													.getNumberOfThreads(),
											availableModes, chainBasedModes,
											false));
									builder.addStrategyModule(new ReRoute(
											controler.getScenario()));
									return builder.build();
								}
							});

=======
					final Provider<TripRouter> tripRouterProvider = binder().getProvider(TripRouter.class);
					addPlanStrategyBinding("SubtourModeChoice_".concat("NO_CAR")).toProvider(new javax.inject.Provider<PlanStrategy>() {
						String[] availableModes = {TransportMode.pt, TransportMode.bike, TransportMode.walk};
						String[] chainBasedModes = {TransportMode.bike};

						@Override
						public PlanStrategy get() {
							final Builder builder = new Builder(new RandomPlanSelector<Plan, Person>());
							builder.addStrategyModule(new SubtourModeChoice(controler.getConfig().global().getNumberOfThreads(), availableModes, chainBasedModes, false, tripRouterProvider));
							builder.addStrategyModule(new ReRoute(controler.getScenario(), tripRouterProvider));
							return builder.build();
						}
					});
					
>>>>>>> 78b7ca60
				}
			});

			controler.addOverridingModule(new AbstractModule() {

				@Override
				public void install() {
<<<<<<< HEAD
					addPlanStrategyBinding(
							"SubtourModeChoice_".concat(Global.COMMUTER))
							.toProvider(
									new javax.inject.Provider<PlanStrategy>() {
										String[] availableModes = {
												TransportMode.car,
												TransportMode.pt };
										String[] chainBasedModes = {
												TransportMode.car,
												TransportMode.bike };

										@Override
										public PlanStrategy get() {
											final Builder builder = new Builder(
													new RandomPlanSelector<Plan, Person>());
											builder.addStrategyModule(new SubtourModeChoice(
													controler
															.getConfig()
															.global()
															.getNumberOfThreads(),
													availableModes,
													chainBasedModes, false));
											builder.addStrategyModule(new ReRoute(
													controler.getScenario()));
											return builder.build();
										}
									});

=======
					final Provider<TripRouter> tripRouterProvider = binder().getProvider(TripRouter.class);
					addPlanStrategyBinding("SubtourModeChoice_".concat(Global.COMMUTER)).toProvider(new javax.inject.Provider<PlanStrategy>() {
						String[] availableModes = {TransportMode.car, TransportMode.pt};
						String[] chainBasedModes = {TransportMode.car, TransportMode.bike};

						@Override
						public PlanStrategy get() {
							final Builder builder = new Builder(new RandomPlanSelector<Plan, Person>());
							builder.addStrategyModule(new SubtourModeChoice(controler.getConfig().global().getNumberOfThreads(), availableModes, chainBasedModes, false, tripRouterProvider));
							builder.addStrategyModule(new ReRoute(controler.getScenario(), tripRouterProvider));
							return builder.build();
						}
					});
					
>>>>>>> 78b7ca60
				}
			});

			controler.addOverridingModule(new AbstractModule() {

				@Override
				public void install() {
<<<<<<< HEAD
					addPlanStrategyBinding(
							"SubtourModeChoice_".concat(Global.LICENSE_OWNER))
							.toProvider(
									new javax.inject.Provider<PlanStrategy>() {
										String[] availableModes = {
												TransportMode.pt,
												TransportMode.bike,
												TransportMode.walk,
												"onewaycarsharing" };
										String[] chainBasedModes = { TransportMode.bike };

										@Override
										public PlanStrategy get() {
											final Builder builder = new Builder(
													new RandomPlanSelector<Plan, Person>());
											builder.addStrategyModule(new SubtourModeChoice(
													controler
															.getConfig()
															.global()
															.getNumberOfThreads(),
													availableModes,
													chainBasedModes, false));
											builder.addStrategyModule(new ReRoute(
													controler.getScenario()));
											return builder.build();
										}
									});

=======
					final Provider<TripRouter> tripRouterProvider = binder().getProvider(TripRouter.class);
					addPlanStrategyBinding("SubtourModeChoice_".concat(Global.LICENSE_OWNER)).toProvider(new javax.inject.Provider<PlanStrategy>() {
						String[] availableModes = {TransportMode.pt, TransportMode.bike, TransportMode.walk, "onewaycarsharing"};
						String[] chainBasedModes = {TransportMode.bike};

						@Override
						public PlanStrategy get() {
							final Builder builder = new Builder(new RandomPlanSelector<Plan, Person>());
							builder.addStrategyModule(new SubtourModeChoice(controler.getConfig().global().getNumberOfThreads(), availableModes, chainBasedModes, false, tripRouterProvider));
							builder.addStrategyModule(new ReRoute(controler.getScenario(), tripRouterProvider));
							return builder.build();
						}
					});
					
>>>>>>> 78b7ca60
				}
			});

		} else {

			controler.addOverridingModule(new AbstractModule() {

				@Override
				public void install() {
<<<<<<< HEAD
					addPlanStrategyBinding(
							"SubtourModeChoice_".concat(Global.GP_CAR))
							.toProvider(
									new javax.inject.Provider<PlanStrategy>() {
										String[] availableModes = {
												TransportMode.car,
												TransportMode.pt,
												TransportMode.bike,
												TransportMode.walk };
										String[] chainBasedModes = {
												TransportMode.car,
												TransportMode.bike };

										@Override
										public PlanStrategy get() {
											final Builder builder = new Builder(
													new RandomPlanSelector<Plan, Person>());
											builder.addStrategyModule(new SubtourModeChoice(
													controler
															.getConfig()
															.global()
															.getNumberOfThreads(),
													availableModes,
													chainBasedModes, false));
											builder.addStrategyModule(new ReRoute(
													controler.getScenario()));
											return builder.build();
										}
									});

=======
					final Provider<TripRouter> tripRouterProvider = binder().getProvider(TripRouter.class);
					addPlanStrategyBinding("SubtourModeChoice_".concat(Global.GP_CAR)).toProvider(new javax.inject.Provider<PlanStrategy>() {
						String[] availableModes = {TransportMode.car, TransportMode.pt, TransportMode.bike, TransportMode.walk};
						String[] chainBasedModes = {TransportMode.car, TransportMode.bike};

						@Override
						public PlanStrategy get() {
							final Builder builder = new Builder(new RandomPlanSelector<Plan, Person>());
							builder.addStrategyModule(new SubtourModeChoice(controler.getConfig().global().getNumberOfThreads(), availableModes, chainBasedModes, false, tripRouterProvider));
							builder.addStrategyModule(new ReRoute(controler.getScenario(), tripRouterProvider));
							return builder.build();
						}
					});
					
>>>>>>> 78b7ca60
				}
			});

			controler.addOverridingModule(new AbstractModule() {

				@Override
				public void install() {
<<<<<<< HEAD
					addPlanStrategyBinding(
							"SubtourModeChoice_".concat("NO_CAR")).toProvider(
							new javax.inject.Provider<PlanStrategy>() {
								String[] availableModes = { TransportMode.pt,
										TransportMode.bike, TransportMode.walk };
								String[] chainBasedModes = { TransportMode.bike };

								@Override
								public PlanStrategy get() {
									final Builder builder = new Builder(
											new RandomPlanSelector<Plan, Person>());
									builder.addStrategyModule(new SubtourModeChoice(
											controler.getConfig().global()
													.getNumberOfThreads(),
											availableModes, chainBasedModes,
											false));
									builder.addStrategyModule(new ReRoute(
											controler.getScenario()));
									return builder.build();
								}
							});

=======
					final Provider<TripRouter> tripRouterProvider = binder().getProvider(TripRouter.class);
					addPlanStrategyBinding("SubtourModeChoice_".concat("NO_CAR")).toProvider(new javax.inject.Provider<PlanStrategy>() {
						String[] availableModes = {TransportMode.pt, TransportMode.bike, TransportMode.walk};
						String[] chainBasedModes = {TransportMode.bike};

						@Override
						public PlanStrategy get() {
							final Builder builder = new Builder(new RandomPlanSelector<Plan, Person>());
							builder.addStrategyModule(new SubtourModeChoice(controler.getConfig().global().getNumberOfThreads(), availableModes, chainBasedModes, false, tripRouterProvider));
							builder.addStrategyModule(new ReRoute(controler.getScenario(), tripRouterProvider));
							return builder.build();
						}
					});
					
>>>>>>> 78b7ca60
				}
			});

			controler.addOverridingModule(new AbstractModule() {

				@Override
				public void install() {
<<<<<<< HEAD
					addPlanStrategyBinding(
							"SubtourModeChoice_".concat(Global.COMMUTER))
							.toProvider(
									new javax.inject.Provider<PlanStrategy>() {
										String[] availableModes = {
												TransportMode.car,
												TransportMode.pt };
										String[] chainBasedModes = {
												TransportMode.car,
												TransportMode.bike };

										@Override
										public PlanStrategy get() {
											final Builder builder = new Builder(
													new RandomPlanSelector<Plan, Person>());
											builder.addStrategyModule(new SubtourModeChoice(
													controler
															.getConfig()
															.global()
															.getNumberOfThreads(),
													availableModes,
													chainBasedModes, false));
											builder.addStrategyModule(new ReRoute(
													controler.getScenario()));
											return builder.build();
										}
									});

=======
					final Provider<TripRouter> tripRouterProvider = binder().getProvider(TripRouter.class);
					addPlanStrategyBinding("SubtourModeChoice_".concat(Global.COMMUTER)).toProvider(new javax.inject.Provider<PlanStrategy>() {
						String[] availableModes = {TransportMode.car, TransportMode.pt};
						String[] chainBasedModes = {TransportMode.car, TransportMode.bike};

						@Override
						public PlanStrategy get() {
							final Builder builder = new Builder(new RandomPlanSelector<Plan, Person>());
							builder.addStrategyModule(new SubtourModeChoice(controler.getConfig().global().getNumberOfThreads(), availableModes, chainBasedModes, false, tripRouterProvider));
							builder.addStrategyModule(new ReRoute(controler.getScenario(), tripRouterProvider));
							return builder.build();
						}
					});
					
>>>>>>> 78b7ca60
				}
			});

			controler.addOverridingModule(new AbstractModule() {

				@Override
				public void install() {
<<<<<<< HEAD
					addPlanStrategyBinding(
							"SubtourModeChoice_".concat(Global.LICENSE_OWNER))
							.toProvider(
									new javax.inject.Provider<PlanStrategy>() {
										String[] availableModes = {
												TransportMode.pt,
												TransportMode.bike,
												TransportMode.walk };
										String[] chainBasedModes = { TransportMode.bike };

										@Override
										public PlanStrategy get() {
											final Builder builder = new Builder(
													new RandomPlanSelector<Plan, Person>());
											builder.addStrategyModule(new SubtourModeChoice(
													controler
															.getConfig()
															.global()
															.getNumberOfThreads(),
													availableModes,
													chainBasedModes, false));
											builder.addStrategyModule(new ReRoute(
													controler.getScenario()));
											return builder.build();
										}
									});

=======
					final Provider<TripRouter> tripRouterProvider = binder().getProvider(TripRouter.class);
					addPlanStrategyBinding("SubtourModeChoice_".concat(Global.LICENSE_OWNER)).toProvider(new javax.inject.Provider<PlanStrategy>() {
						String[] availableModes = {TransportMode.pt, TransportMode.bike, TransportMode.walk};
						String[] chainBasedModes = {TransportMode.bike};

						@Override
						public PlanStrategy get() {
							final Builder builder = new Builder(new RandomPlanSelector<Plan, Person>());
							builder.addStrategyModule(new SubtourModeChoice(controler.getConfig().global().getNumberOfThreads(), availableModes, chainBasedModes, false, tripRouterProvider));
							builder.addStrategyModule(new ReRoute(controler.getScenario(), tripRouterProvider));
							return builder.build();
						}
					});
					
>>>>>>> 78b7ca60
				}
			});

		}

	}

	private static void addCarsharing(final Controler controler){
		
		OneWayCarsharingConfigGroup ow = new OneWayCarsharingConfigGroup();
		ow.setConstantOneWayCarsharing("-0.0");
		if(!reducedCosts){
			ow.setDistanceFeeOneWayCarsharing("-0.00026");
			ow.setRentalPriceTimeOneWayCarsharing("-0.000625");
		} else{
			ow.setDistanceFeeOneWayCarsharing("-0.0");
			ow.setRentalPriceTimeOneWayCarsharing("0.004833333");
		}
		ow.setsearchDistance("2000");
		ow.setTimeFeeOneWayCarsharing("-0.0");
		ow.setTimeParkingFeeOneWayCarsharing("-0.0");
		ow.setUtilityOfTravelling("-6");
		ow.setUseOneWayCarsharing(true);
		ow.setvehiclelocations(Global.runInputDir + inputCsStationsFile);
		controler.getConfig().addModule(ow);
		
		TwoWayCarsharingConfigGroup tw = new TwoWayCarsharingConfigGroup();
		tw.setUseTwoWayCarsharing(false);
		controler.getConfig().addModule(tw);
		
		FreeFloatingConfigGroup ff = new FreeFloatingConfigGroup();
		ff.setUseFeeFreeFloating(false);
		controler.getConfig().addModule(ff);
		
		CarsharingConfigGroup cs = new CarsharingConfigGroup();
		cs.setStatsWriterFrequency("1");
		controler.getConfig().addModule(cs);
		
		//add carsharing to the main (congested) modes
		String[] mainModes = new String[]{"car", "onewaycarsharing"};
		controler.getConfig().qsim().setMainModes(Arrays.asList(mainModes));
		
		controler.addOverridingModule(new AbstractModule() {
			
			@Override
			public void install() {
				this.addPlanStrategyBinding("RandomTripToCarsharingStrategy").to( RandomTripToCarsharingStrategy.class ) ;
				this.addPlanStrategyBinding("CarsharingSubtourModeChoiceStrategy").to( CarsharingSubtourModeChoiceStrategy.class ) ;				
			}
		});
		
		controler.addOverridingModule(new AbstractModule() {
			@Override
			public void install() {

				bindMobsim().toProvider( CarsharingQsimFactory.class );
				//setting up the scoring function factory, inside different scoring functions are set-up
				bindScoringFunctionFactory().to(CarsharingScoringFunctionFactory.class);

				addRoutingModuleBinding("onewaycarsharing").toInstance(new OneWayCarsharingRoutingModule());
				
				bind(MainModeIdentifier.class).toInstance(new MainModeIdentifier() {
                    final MainModeIdentifier defaultModeIdentifier = new MainModeIdentifierImpl();

                    @Override
                    public String identifyMainMode(
                            final List<? extends PlanElement> tripElements) {
                        // we still need to provide a way to identify our trips
                        // as being twowaycarsharing trips.
                        // This is for instance used at re-routing.
                        for ( PlanElement pe : tripElements ) {
                            if ( pe instanceof Leg && ((Leg) pe).getMode().equals( "twowaycarsharing" ) ) {
                                return "twowaycarsharing";
                            }
                            else if ( pe instanceof Leg && ((Leg) pe).getMode().equals( "onewaycarsharing" ) ) {
                                return "onewaycarsharing";
                            }
                            else if ( pe instanceof Leg && ((Leg) pe).getMode().equals( "freefloating" ) ) {
                                return "freefloating";
                            }
                        }
                        // if the trip doesn't contain a carsharing leg,
                        // fall back to the default identification method.
                        return defaultModeIdentifier.identifyMainMode( tripElements );
                    }
                });
			}
<<<<<<< HEAD
		});		
		//setting up the scoring function factory, inside different scoring functions are set-up
		controler.setScoringFunctionFactory( new CarsharingScoringFunctionFactory( controler.getScenario() ) );

=======
		});
		
>>>>>>> 78b7ca60
		controler.addControlerListener(new CarsharingListener(controler,
				cs.getStatsWriterFrequency() ) ) ;
		
	}

	/**
	 * An entry point for some analysis methods...
	 */
	private static void runAnalysis() {

		// PersonAnalysis.createLegModeDistanceDistribution(Global.matsimInputDir
		// + "Pläne/plansV3.xml.gz", "/home/danielhosse/Dokumente/lmdd/");
		SpatialAnalysis.writePopulationToShape(
				"/home/dhosse/Dokumente/01_eGAP/plansV4.xml.gz",
				"/home/dhosse/Dokumente/01_eGAP/popV4.shp");

	}

}<|MERGE_RESOLUTION|>--- conflicted
+++ resolved
@@ -5,7 +5,6 @@
 import java.util.List;
 import java.util.Set;
 
-import com.google.inject.Provider;
 import org.matsim.api.core.v01.Id;
 import org.matsim.api.core.v01.Scenario;
 import org.matsim.api.core.v01.TransportMode;
@@ -74,6 +73,8 @@
 import playground.dhosse.gap.Global;
 import playground.dhosse.gap.analysis.SpatialAnalysis;
 
+import javax.inject.Provider;
+
 /**
  * 
  * @author dhosse
@@ -554,7 +555,7 @@
 
 				@Override
 				public void install() {
-<<<<<<< HEAD
+					final Provider<TripRouter> tripRouterProvider = binder().getProvider(TripRouter.class);
 					addPlanStrategyBinding(
 							"SubtourModeChoice_".concat(Global.GP_CAR))
 							.toProvider(
@@ -579,29 +580,13 @@
 															.global()
 															.getNumberOfThreads(),
 													availableModes,
-													chainBasedModes, false));
+													chainBasedModes, false,tripRouterProvider));
 											builder.addStrategyModule(new ReRoute(
-													controler.getScenario()));
+													controler.getScenario(), tripRouterProvider));
 											return builder.build();
 										}
 									});
 
-=======
-					final Provider<TripRouter> tripRouterProvider = binder().getProvider(TripRouter.class);
-					addPlanStrategyBinding("SubtourModeChoice_".concat(Global.GP_CAR)).toProvider(new javax.inject.Provider<PlanStrategy>() {
-						String[] availableModes = {TransportMode.car, TransportMode.pt, TransportMode.bike, TransportMode.walk, "onewaycarsharing"};
-						String[] chainBasedModes = {TransportMode.car, TransportMode.bike};
-
-						@Override
-						public PlanStrategy get() {
-							final Builder builder = new Builder(new RandomPlanSelector<Plan, Person>());
-							builder.addStrategyModule(new SubtourModeChoice(controler.getConfig().global().getNumberOfThreads(), availableModes, chainBasedModes, false, tripRouterProvider));
-							builder.addStrategyModule(new ReRoute(controler.getScenario(), tripRouterProvider));
-							return builder.build();
-						}
-					});
-					
->>>>>>> 78b7ca60
 				}
 			});
 
@@ -609,7 +594,7 @@
 
 				@Override
 				public void install() {
-<<<<<<< HEAD
+					final Provider<TripRouter> tripRouterProvider = binder().getProvider(TripRouter.class);
 					addPlanStrategyBinding(
 							"SubtourModeChoice_".concat("NO_CAR")).toProvider(
 							new javax.inject.Provider<PlanStrategy>() {
@@ -625,29 +610,13 @@
 											controler.getConfig().global()
 													.getNumberOfThreads(),
 											availableModes, chainBasedModes,
-											false));
+											false, tripRouterProvider));
 									builder.addStrategyModule(new ReRoute(
-											controler.getScenario()));
+											controler.getScenario(), tripRouterProvider));
 									return builder.build();
 								}
 							});
 
-=======
-					final Provider<TripRouter> tripRouterProvider = binder().getProvider(TripRouter.class);
-					addPlanStrategyBinding("SubtourModeChoice_".concat("NO_CAR")).toProvider(new javax.inject.Provider<PlanStrategy>() {
-						String[] availableModes = {TransportMode.pt, TransportMode.bike, TransportMode.walk};
-						String[] chainBasedModes = {TransportMode.bike};
-
-						@Override
-						public PlanStrategy get() {
-							final Builder builder = new Builder(new RandomPlanSelector<Plan, Person>());
-							builder.addStrategyModule(new SubtourModeChoice(controler.getConfig().global().getNumberOfThreads(), availableModes, chainBasedModes, false, tripRouterProvider));
-							builder.addStrategyModule(new ReRoute(controler.getScenario(), tripRouterProvider));
-							return builder.build();
-						}
-					});
-					
->>>>>>> 78b7ca60
 				}
 			});
 
@@ -655,7 +624,7 @@
 
 				@Override
 				public void install() {
-<<<<<<< HEAD
+					final Provider<TripRouter> tripRouterProvider = binder().getProvider(TripRouter.class);
 					addPlanStrategyBinding(
 							"SubtourModeChoice_".concat(Global.COMMUTER))
 							.toProvider(
@@ -677,29 +646,13 @@
 															.global()
 															.getNumberOfThreads(),
 													availableModes,
-													chainBasedModes, false));
+													chainBasedModes, false, tripRouterProvider));
 											builder.addStrategyModule(new ReRoute(
-													controler.getScenario()));
+													controler.getScenario(), tripRouterProvider));
 											return builder.build();
 										}
 									});
 
-=======
-					final Provider<TripRouter> tripRouterProvider = binder().getProvider(TripRouter.class);
-					addPlanStrategyBinding("SubtourModeChoice_".concat(Global.COMMUTER)).toProvider(new javax.inject.Provider<PlanStrategy>() {
-						String[] availableModes = {TransportMode.car, TransportMode.pt};
-						String[] chainBasedModes = {TransportMode.car, TransportMode.bike};
-
-						@Override
-						public PlanStrategy get() {
-							final Builder builder = new Builder(new RandomPlanSelector<Plan, Person>());
-							builder.addStrategyModule(new SubtourModeChoice(controler.getConfig().global().getNumberOfThreads(), availableModes, chainBasedModes, false, tripRouterProvider));
-							builder.addStrategyModule(new ReRoute(controler.getScenario(), tripRouterProvider));
-							return builder.build();
-						}
-					});
-					
->>>>>>> 78b7ca60
 				}
 			});
 
@@ -707,7 +660,7 @@
 
 				@Override
 				public void install() {
-<<<<<<< HEAD
+					final Provider<TripRouter> tripRouterProvider = binder().getProvider(TripRouter.class);
 					addPlanStrategyBinding(
 							"SubtourModeChoice_".concat(Global.LICENSE_OWNER))
 							.toProvider(
@@ -729,29 +682,13 @@
 															.global()
 															.getNumberOfThreads(),
 													availableModes,
-													chainBasedModes, false));
+													chainBasedModes, false, tripRouterProvider));
 											builder.addStrategyModule(new ReRoute(
-													controler.getScenario()));
+													controler.getScenario(), tripRouterProvider));
 											return builder.build();
 										}
 									});
 
-=======
-					final Provider<TripRouter> tripRouterProvider = binder().getProvider(TripRouter.class);
-					addPlanStrategyBinding("SubtourModeChoice_".concat(Global.LICENSE_OWNER)).toProvider(new javax.inject.Provider<PlanStrategy>() {
-						String[] availableModes = {TransportMode.pt, TransportMode.bike, TransportMode.walk, "onewaycarsharing"};
-						String[] chainBasedModes = {TransportMode.bike};
-
-						@Override
-						public PlanStrategy get() {
-							final Builder builder = new Builder(new RandomPlanSelector<Plan, Person>());
-							builder.addStrategyModule(new SubtourModeChoice(controler.getConfig().global().getNumberOfThreads(), availableModes, chainBasedModes, false, tripRouterProvider));
-							builder.addStrategyModule(new ReRoute(controler.getScenario(), tripRouterProvider));
-							return builder.build();
-						}
-					});
-					
->>>>>>> 78b7ca60
 				}
 			});
 
@@ -761,7 +698,7 @@
 
 				@Override
 				public void install() {
-<<<<<<< HEAD
+					final Provider<TripRouter> tripRouterProvider = binder().getProvider(TripRouter.class);
 					addPlanStrategyBinding(
 							"SubtourModeChoice_".concat(Global.GP_CAR))
 							.toProvider(
@@ -785,29 +722,13 @@
 															.global()
 															.getNumberOfThreads(),
 													availableModes,
-													chainBasedModes, false));
+													chainBasedModes, false, tripRouterProvider));
 											builder.addStrategyModule(new ReRoute(
-													controler.getScenario()));
+													controler.getScenario(), tripRouterProvider));
 											return builder.build();
 										}
 									});
 
-=======
-					final Provider<TripRouter> tripRouterProvider = binder().getProvider(TripRouter.class);
-					addPlanStrategyBinding("SubtourModeChoice_".concat(Global.GP_CAR)).toProvider(new javax.inject.Provider<PlanStrategy>() {
-						String[] availableModes = {TransportMode.car, TransportMode.pt, TransportMode.bike, TransportMode.walk};
-						String[] chainBasedModes = {TransportMode.car, TransportMode.bike};
-
-						@Override
-						public PlanStrategy get() {
-							final Builder builder = new Builder(new RandomPlanSelector<Plan, Person>());
-							builder.addStrategyModule(new SubtourModeChoice(controler.getConfig().global().getNumberOfThreads(), availableModes, chainBasedModes, false, tripRouterProvider));
-							builder.addStrategyModule(new ReRoute(controler.getScenario(), tripRouterProvider));
-							return builder.build();
-						}
-					});
-					
->>>>>>> 78b7ca60
 				}
 			});
 
@@ -815,7 +736,7 @@
 
 				@Override
 				public void install() {
-<<<<<<< HEAD
+					final Provider<TripRouter> tripRouterProvider = binder().getProvider(TripRouter.class);
 					addPlanStrategyBinding(
 							"SubtourModeChoice_".concat("NO_CAR")).toProvider(
 							new javax.inject.Provider<PlanStrategy>() {
@@ -831,29 +752,13 @@
 											controler.getConfig().global()
 													.getNumberOfThreads(),
 											availableModes, chainBasedModes,
-											false));
+											false, tripRouterProvider));
 									builder.addStrategyModule(new ReRoute(
-											controler.getScenario()));
+											controler.getScenario(), tripRouterProvider));
 									return builder.build();
 								}
 							});
 
-=======
-					final Provider<TripRouter> tripRouterProvider = binder().getProvider(TripRouter.class);
-					addPlanStrategyBinding("SubtourModeChoice_".concat("NO_CAR")).toProvider(new javax.inject.Provider<PlanStrategy>() {
-						String[] availableModes = {TransportMode.pt, TransportMode.bike, TransportMode.walk};
-						String[] chainBasedModes = {TransportMode.bike};
-
-						@Override
-						public PlanStrategy get() {
-							final Builder builder = new Builder(new RandomPlanSelector<Plan, Person>());
-							builder.addStrategyModule(new SubtourModeChoice(controler.getConfig().global().getNumberOfThreads(), availableModes, chainBasedModes, false, tripRouterProvider));
-							builder.addStrategyModule(new ReRoute(controler.getScenario(), tripRouterProvider));
-							return builder.build();
-						}
-					});
-					
->>>>>>> 78b7ca60
 				}
 			});
 
@@ -861,7 +766,7 @@
 
 				@Override
 				public void install() {
-<<<<<<< HEAD
+					final Provider<TripRouter> tripRouterProvider = binder().getProvider(TripRouter.class);
 					addPlanStrategyBinding(
 							"SubtourModeChoice_".concat(Global.COMMUTER))
 							.toProvider(
@@ -883,29 +788,13 @@
 															.global()
 															.getNumberOfThreads(),
 													availableModes,
-													chainBasedModes, false));
+													chainBasedModes, false, tripRouterProvider));
 											builder.addStrategyModule(new ReRoute(
-													controler.getScenario()));
+													controler.getScenario(), tripRouterProvider));
 											return builder.build();
 										}
 									});
 
-=======
-					final Provider<TripRouter> tripRouterProvider = binder().getProvider(TripRouter.class);
-					addPlanStrategyBinding("SubtourModeChoice_".concat(Global.COMMUTER)).toProvider(new javax.inject.Provider<PlanStrategy>() {
-						String[] availableModes = {TransportMode.car, TransportMode.pt};
-						String[] chainBasedModes = {TransportMode.car, TransportMode.bike};
-
-						@Override
-						public PlanStrategy get() {
-							final Builder builder = new Builder(new RandomPlanSelector<Plan, Person>());
-							builder.addStrategyModule(new SubtourModeChoice(controler.getConfig().global().getNumberOfThreads(), availableModes, chainBasedModes, false, tripRouterProvider));
-							builder.addStrategyModule(new ReRoute(controler.getScenario(), tripRouterProvider));
-							return builder.build();
-						}
-					});
-					
->>>>>>> 78b7ca60
 				}
 			});
 
@@ -913,7 +802,7 @@
 
 				@Override
 				public void install() {
-<<<<<<< HEAD
+					final Provider<TripRouter> tripRouterProvider = binder().getProvider(TripRouter.class);
 					addPlanStrategyBinding(
 							"SubtourModeChoice_".concat(Global.LICENSE_OWNER))
 							.toProvider(
@@ -934,29 +823,13 @@
 															.global()
 															.getNumberOfThreads(),
 													availableModes,
-													chainBasedModes, false));
+													chainBasedModes, false, tripRouterProvider));
 											builder.addStrategyModule(new ReRoute(
-													controler.getScenario()));
+													controler.getScenario(), tripRouterProvider));
 											return builder.build();
 										}
 									});
 
-=======
-					final Provider<TripRouter> tripRouterProvider = binder().getProvider(TripRouter.class);
-					addPlanStrategyBinding("SubtourModeChoice_".concat(Global.LICENSE_OWNER)).toProvider(new javax.inject.Provider<PlanStrategy>() {
-						String[] availableModes = {TransportMode.pt, TransportMode.bike, TransportMode.walk};
-						String[] chainBasedModes = {TransportMode.bike};
-
-						@Override
-						public PlanStrategy get() {
-							final Builder builder = new Builder(new RandomPlanSelector<Plan, Person>());
-							builder.addStrategyModule(new SubtourModeChoice(controler.getConfig().global().getNumberOfThreads(), availableModes, chainBasedModes, false, tripRouterProvider));
-							builder.addStrategyModule(new ReRoute(controler.getScenario(), tripRouterProvider));
-							return builder.build();
-						}
-					});
-					
->>>>>>> 78b7ca60
 				}
 			});
 
@@ -1013,9 +886,7 @@
 			public void install() {
 
 				bindMobsim().toProvider( CarsharingQsimFactory.class );
-				//setting up the scoring function factory, inside different scoring functions are set-up
-				bindScoringFunctionFactory().to(CarsharingScoringFunctionFactory.class);
-
+				
 				addRoutingModuleBinding("onewaycarsharing").toInstance(new OneWayCarsharingRoutingModule());
 				
 				bind(MainModeIdentifier.class).toInstance(new MainModeIdentifier() {
@@ -1044,15 +915,15 @@
                     }
                 });
 			}
-<<<<<<< HEAD
 		});		
 		//setting up the scoring function factory, inside different scoring functions are set-up
-		controler.setScoringFunctionFactory( new CarsharingScoringFunctionFactory( controler.getScenario() ) );
-
-=======
+		controler.addOverridingModule(new AbstractModule() {
+			@Override
+			public void install() {
+				bindScoringFunctionFactory().to(CarsharingScoringFunctionFactory.class);
+			}
 		});
-		
->>>>>>> 78b7ca60
+
 		controler.addControlerListener(new CarsharingListener(controler,
 				cs.getStatsWriterFrequency() ) ) ;
 		
