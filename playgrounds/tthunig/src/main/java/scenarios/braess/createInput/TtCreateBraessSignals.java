/**
 * 
 */
package scenarios.braess.createInput;

import org.apache.log4j.Logger;
import org.matsim.api.core.v01.Id;
import org.matsim.api.core.v01.Scenario;
import org.matsim.api.core.v01.network.Link;
import org.matsim.api.core.v01.network.Node;
import org.matsim.contrib.signals.data.SignalsData;
import org.matsim.contrib.signals.data.signalcontrol.v20.SignalControlDataFactoryImpl;
import org.matsim.contrib.signals.data.signalcontrol.v20.SignalControlWriter20;
import org.matsim.contrib.signals.data.signalgroups.v20.SignalControlData;
import org.matsim.contrib.signals.data.signalgroups.v20.SignalControlDataFactory;
import org.matsim.contrib.signals.data.signalgroups.v20.SignalData;
import org.matsim.contrib.signals.data.signalgroups.v20.SignalGroupData;
import org.matsim.contrib.signals.data.signalgroups.v20.SignalGroupSettingsData;
import org.matsim.contrib.signals.data.signalgroups.v20.SignalGroupsData;
import org.matsim.contrib.signals.data.signalgroups.v20.SignalGroupsWriter20;
import org.matsim.contrib.signals.data.signalgroups.v20.SignalPlanData;
import org.matsim.contrib.signals.data.signalgroups.v20.SignalSystemControllerData;
import org.matsim.contrib.signals.data.signalsystems.v20.SignalSystemData;
import org.matsim.contrib.signals.data.signalsystems.v20.SignalSystemsData;
import org.matsim.contrib.signals.data.signalsystems.v20.SignalSystemsDataFactory;
import org.matsim.contrib.signals.data.signalsystems.v20.SignalSystemsDataFactoryImpl;
import org.matsim.contrib.signals.data.signalsystems.v20.SignalSystemsWriter20;
import org.matsim.contrib.signals.model.DefaultPlanbasedSignalSystemController;
import org.matsim.contrib.signals.model.Signal;
import org.matsim.contrib.signals.model.SignalGroup;
import org.matsim.contrib.signals.model.SignalSystem;
import org.matsim.contrib.signals.utils.SignalUtils;
import org.matsim.lanes.data.v20.Lane;
import org.matsim.lanes.data.v20.LanesToLinkAssignment20;

import scenarios.braess.createInput.TtCreateBraessNetworkAndLanes.LaneType;

/**
 * Class to create signals (signal systems, signal groups and signal control)
 * for the Braess scenario.
 * 
 * @author tthunig
 * 
 */
public class TtCreateBraessSignals {

	private static final Logger log = Logger
			.getLogger(TtCreateBraessSignals.class);
	
	public enum SignalControlType{
<<<<<<< HEAD
		ALL_GREEN, ONE_SECOND_Z, ONE_SECOND_SO, GREEN_WAVE_Z, GREEN_WAVE_SO
=======
		NONE, ALL_GREEN, ONE_SECOND_Z, ONE_SECOND_SO, GREEN_WAVE_Z, GREEN_WAVE_SO, SIGNAL4_ONE_SECOND_Z, SIGNAL4_ONE_SECOND_SO
>>>>>>> 7a03dad3
	}
	
	private static final int CYCLE_TIME = 60;
	private static final int INTERGREEN_TIME = 0;

	private Scenario scenario;
	
	private boolean middleLinkExists = true;
	private LaneType laneType;
	private SignalControlType signalType;

	public TtCreateBraessSignals(Scenario scenario) {
		this.scenario = scenario;

		checkNetworkProperties();
	}

	/**
	 * Checks several properties of the network.
	 */
	private void checkNetworkProperties() {

		// check whether the network contains the middle link
		if (!this.scenario.getNetwork().getLinks().containsKey(Id.createLinkId("3_4")))
			this.middleLinkExists = false;
	}

	public void createSignals() {
		
		if (signalType.equals(SignalControlType.NONE)){
			log.error("This method should not be called if the signal type NONE is used.");
		}
		if (!this.middleLinkExists && !this.signalType.equals(SignalControlType.ALL_GREEN)){
			log.error("No provided signal control besides ALL_GREEN makes sense in a scenario without the middle link.");
		}
		
		createSignalSystems();
		createSignalGroups();
		createSignalControl();
	}

	/**
	 * Creates signal systems depending on the network situation.
	 * 
	 * If realistic lanes are used they already give the turning move restrictions such that no
	 * further turning move restrictions are necessary for the signal definitions. If only trivial
	 * or no lanes are used this method adds the turning move restrictions to the signals.
	 */
	private void createSignalSystems() {

		if (signalType.equals(SignalControlType.SIGNAL4_ONE_SECOND_SO) || signalType.equals(SignalControlType.SIGNAL4_ONE_SECOND_Z)) {
			// create only one signal system at node 4
			createSignalSystemAtNode(this.scenario.getNetwork().getNodes().get(Id.createNodeId(4)));
		} else {
			// create signal systems at nodes 2, 3, 4 and 5
			for (Node node : this.scenario.getNetwork().getNodes().values()) {
				switch (node.getId().toString()) {
				case "2":
				case "3":
				case "4":
				case "5":
					createSignalSystemAtNode(node);
					break;
				default:
					break;
				}
			}
		}		
		
//		for (Link link : this.scenario.getNetwork().getLinks().values()) {
//			// create toNode signal system for all nodes that have outgoing links
//			Node toNode = link.getToNode();
//			if (toNode.getOutLinks() != null && !toNode.getOutLinks().isEmpty()) {
//				SignalSystemData signalSystem = fac.createSignalSystemData(Id.create("signalSystem"
//						+ toNode.getId(), SignalSystem.class));
//				signalSystems.addSignalSystemData(signalSystem);
//
//				int toLinkCounter = 0;
//				// create one signal for every direction
//				for (Link toLink : toNode.getOutLinks().values()) {
//					toLinkCounter++;
//					SignalData signal = fac.createSignalData(Id.create("signal" + link.getId()
//							+ "." + toLinkCounter, Signal.class));
//					signalSystem.addSignalData(signal);
//					signal.setLinkId(link.getId());
//
//					// add turning move restrictions and lanes if necessary
//					switch (this.laneType) {
//					case TRIVIAL:
//						LanesToLinkAssignment20 linkLanes = this.scenario.getLanes()
//								.getLanesToLinkAssignments().get(link.getId());
//						// the link only contains one lane (the trivial lane)
//						signal.addLaneId(linkLanes.getLanes().firstKey());
//					case NONE:
//						// turning move restrictions are necessary for TRIVIAL and NONE
//						signal.addTurningMoveRestriction(toLink.getId());
//						break;
//					case REALISTIC:
//						// find and add the correct lane if it exists
//						linkLanes = this.scenario.getLanes().getLanesToLinkAssignments()
//								.get(link.getId());
//						if (linkLanes != null) {
//							for (Lane lane : linkLanes.getLanes().values()) {
//								if (lane.getToLinkIds() != null && !lane.getToLinkIds().isEmpty() 
//										&& lane.getToLinkIds().contains(toLink.getId()))
//									// correct lane found
//									signal.addLaneId(lane.getId());
//							}
//						}
//						break;
//					}
//				}
//			}
//		}
		
//		// create signal system at node 2
//		SignalSystemData signalSystem = fac.createSignalSystemData(Id.create(
//				"signalSystem2", SignalSystem.class));
//
//		SignalData signal = fac.createSignalData(Id.create("signal1_2.1",
//				Signal.class));
//		signal.setLinkId(Id.createLinkId("1_2"));
//		
//		if (this.laneType.equals(LaneType.REALISTIC)) {
//			signal.addLaneId(Id.create("1_2.1", Lane.class));
//		} else { 
//			// no realistic lanes used. turning move restrictions necessary
//			if (this.simulateInflowCap23) {
//				signal.addTurningMoveRestriction(Id.createLinkId("2_23"));
//			} else {
//				signal.addTurningMoveRestriction(Id.createLinkId("2_3"));
//			}
//			
//			if (this.laneType.equals(LaneType.TRIVIAL)){
//				// add trivial lane
//				signal.addLaneId(Id.create("1_2.ol", Lane.class));
//			}
//		}
//		signalSystem.addSignalData(signal);
//
//		signal = fac.createSignalData(Id.create("signal1_2.2", Signal.class));
//		signal.setLinkId(Id.createLinkId("1_2"));
//		if (this.laneType.equals(LaneType.REALISTIC)) {
//			signal.addLaneId(Id.create("1_2.2", Lane.class));
//		} else { 
//			// no realistic lanes used. turning move restrictions necessary
//			if (this.simulateInflowCap24) {
//				signal.addTurningMoveRestriction(Id.createLinkId("2_24"));
//			} else {
//				signal.addTurningMoveRestriction(Id.createLinkId("2_4"));
//			}
//		}
//		signalSystem.addSignalData(signal);
//
//		signalSystems.addSignalSystemData(signalSystem);
//
//		// create signal system at node 3
//		signalSystem = fac.createSignalSystemData(Id.create("signalSystem3",
//				SignalSystem.class));
//
//		if (simulateInflowCap23) {
//			signal = fac.createSignalData(Id
//					.create("signal23_3.1", Signal.class));
//			signal.setLinkId(Id.createLinkId("23_3"));
//			if (this.laneType.equals(LaneType.REALISTIC)) {
//				signal.addLaneId(Id.create("23_3.1", Lane.class));
//			} else { 
//				// no realistic lanes used. turning move restrictions necessary
//				signal.addTurningMoveRestriction(Id.createLinkId("3_5"));
//			}
//			signalSystem.addSignalData(signal);
//
//			if (this.middleLinkExists) {
//				signal = fac.createSignalData(Id.create("signal23_3.2",
//						Signal.class));
//				signal.setLinkId(Id.createLinkId("23_3"));
//				if (this.laneType.equals(LaneType.REALISTIC)) {
//					signal.addLaneId(Id.create("23_3.2", Lane.class));
//				} else { // no realistic lanes used. turning move restrictions necessary
//					signal.addTurningMoveRestriction(Id.createLinkId("3_4"));
//				}
//				signalSystem.addSignalData(signal);
//			}
//		} else { // no inflow capacity simulated at link 2_3
//			signal = fac.createSignalData(Id
//					.create("signal2_3.1", Signal.class));
//			signal.setLinkId(Id.createLinkId("2_3"));
//			if (this.laneType.equals(LaneType.REALISTIC)) {
//				signal.addLaneId(Id.create("2_3.1", Lane.class));
//			} else { // no realistic lanes used. turning move restrictions necessary
//				signal.addTurningMoveRestriction(Id.createLinkId("3_5"));
//			}
//			signalSystem.addSignalData(signal);
//
//			if (this.middleLinkExists) {
//				signal = fac.createSignalData(Id.create("signal2_3.2",
//						Signal.class));
//				signal.setLinkId(Id.createLinkId("2_3"));
//				if (this.laneType.equals(LaneType.REALISTIC)) {
//					signal.addLaneId(Id.create("2_3.2", Lane.class));
//				} else { // no realistic lanes used. turning move restrictions necessary
//					signal.addTurningMoveRestriction(Id.createLinkId("3_4"));
//				}
//				signalSystem.addSignalData(signal);
//			}
//		}
//
//		signalSystems.addSignalSystemData(signalSystem);
//
//		// create signal system at node 4
//		signalSystem = fac.createSignalSystemData(Id.create("signalSystem4",
//				SignalSystem.class));
//
//		if (simulateInflowCap24){
//			SignalUtils.createAndAddSignal(signalSystem, fac,
//					Id.create("signal24_4", Signal.class),
//					Id.createLinkId("24_4"), null);
//		} else {
//			SignalUtils.createAndAddSignal(signalSystem, fac,
//					Id.create("signal2_4", Signal.class),
//					Id.createLinkId("2_4"), null);
//		}
//
//		if (this.middleLinkExists) {
//			SignalUtils.createAndAddSignal(signalSystem, fac,
//					Id.create("signal3_4", Signal.class),
//					Id.createLinkId("3_4"), null);
//
//			signalSystems.addSignalSystemData(signalSystem);
//		}
//
//		// create signal system at node 5
//		signalSystem = fac.createSignalSystemData(Id.create("signalSystem5",
//				SignalSystem.class));
//
//		SignalUtils.createAndAddSignal(signalSystem, fac,
//				Id.create("signal3_5", Signal.class), Id.createLinkId("3_5"),
//				null);
//
//		if (this.simulateInflowCap45) {
//			SignalUtils.createAndAddSignal(signalSystem, fac,
//					Id.create("signal45_5", Signal.class),
//					Id.createLinkId("45_5"), null);
//		} else {
//			SignalUtils.createAndAddSignal(signalSystem, fac,
//					Id.create("signal4_5", Signal.class),
//					Id.createLinkId("4_5"), null);
//		}
//
//		signalSystems.addSignalSystemData(signalSystem);
	}

	private void createSignalSystemAtNode(Node node) {
		SignalsData signalsData = (SignalsData) this.scenario
				.getScenarioElement(SignalsData.ELEMENT_NAME);
		SignalSystemsData signalSystems = signalsData.getSignalSystemsData();
		
		SignalSystemsDataFactory fac = new SignalSystemsDataFactoryImpl();
		
		// create signal system
		SignalSystemData signalSystem = fac.createSignalSystemData(Id.create("signalSystem"
				+ node.getId(), SignalSystem.class));
		signalSystems.addSignalSystemData(signalSystem);
		
		// create a signal for every inLink outLink pair
		for (Id<Link> inLinkId : node.getInLinks().keySet()){
			int outLinkCounter = 0;
			for (Id<Link> outLinkId : node.getOutLinks().keySet()){
				outLinkCounter++;
				SignalData signal = fac.createSignalData(Id.create("signal" + inLinkId
				+ "." + outLinkCounter, Signal.class));
				signalSystem.addSignalData(signal);
				signal.setLinkId(inLinkId);
				
				// add turning move restrictions and lanes if necessary
				switch (this.laneType) {
				case TRIVIAL:
					LanesToLinkAssignment20 linkLanes = this.scenario.getLanes()
							.getLanesToLinkAssignments().get(inLinkId);
					// the link only contains one lane (the trivial lane)
					signal.addLaneId(linkLanes.getLanes().firstKey());
				case NONE:
					// turning move restrictions are necessary for TRIVIAL and NONE
					signal.addTurningMoveRestriction(outLinkId);
					break;
				case REALISTIC:
					// find and add the correct lane if it exists
					linkLanes = this.scenario.getLanes().getLanesToLinkAssignments()
							.get(inLinkId);
					if (linkLanes != null) {
						for (Lane lane : linkLanes.getLanes().values()) {
							if (lane.getToLinkIds() != null && !lane.getToLinkIds().isEmpty() 
									&& lane.getToLinkIds().contains(outLinkId))
								// correct lane found
								signal.addLaneId(lane.getId());
						}
					}
					break;
				}
			}
		}
	}

	private void createSignalGroups() {

		SignalsData signalsData = (SignalsData) this.scenario
				.getScenarioElement(SignalsData.ELEMENT_NAME);
		SignalGroupsData signalGroups = signalsData.getSignalGroupsData();
		SignalSystemsData signalSystems = signalsData.getSignalSystemsData();

		// create signal groups for each signal system
		for (SignalSystemData system : signalSystems.getSignalSystemData()
				.values()) {
			SignalUtils.createAndAddSignalGroups4Signals(signalGroups, system);
		}
	}

	private void createSignalControl() {

		SignalsData signalsData = (SignalsData) this.scenario
				.getScenarioElement(SignalsData.ELEMENT_NAME);
		SignalSystemsData signalSystems = signalsData.getSignalSystemsData();
		SignalGroupsData signalGroups = signalsData.getSignalGroupsData();
		SignalControlData signalControl = signalsData.getSignalControlData();
		SignalControlDataFactory fac = new SignalControlDataFactoryImpl();

		// creates a signal control for all signal systems
		for (SignalSystemData signalSystem : signalSystems
				.getSignalSystemData().values()) {

			SignalSystemControllerData signalSystemControl = fac
					.createSignalSystemControllerData(signalSystem.getId());

			// creates a default plan for the signal system (with defined cycle
			// time and offset 0)
			SignalPlanData signalPlan = SignalUtils.createSignalPlan(fac, CYCLE_TIME, 0);
			
			signalSystemControl.addSignalPlanData(signalPlan);
			signalSystemControl
					.setControllerIdentifier(DefaultPlanbasedSignalSystemController.IDENTIFIER);
			signalControl.addSignalSystemControllerData(signalSystemControl);
			
			// specifies signal group settings for all signal groups of this
			// signal system
			for (SignalGroupData signalGroup : signalGroups
					.getSignalGroupDataBySystemId(signalSystem.getId())
					.values()) {
				
				switch (this.signalType){
				case GREEN_WAVE_Z:
					// create signal control such that the middle route is preferred
					createGreenWaveZSignalControl(fac, signalPlan, signalGroup.getId());
					break;
				case GREEN_WAVE_SO:
					// create signal control such that the outer routes are preferred
					createGreenWaveSOSignalControl(fac, signalPlan, signalGroup.getId());
					break;
				case ALL_GREEN:
				case ONE_SECOND_Z:
				case ONE_SECOND_SO:
					// create all day green onset and dropping
					// and change it afterwards in case of ONE_SECOND_* control
					signalPlan.addSignalGroupSettings(SignalUtils.createSetting4SignalGroup(
							fac, signalGroup.getId(), 0, CYCLE_TIME));
					break;
				case SIGNAL4_ONE_SECOND_SO:
					createSignal4Setting(fac, signalPlan, signalGroup.getId(), false);
					break;
				case SIGNAL4_ONE_SECOND_Z:
					createSignal4Setting(fac, signalPlan, signalGroup.getId(), true);
					break;
				default:
					break;
				case ONE_SECOND_SO:
					// create all day green signal control and change it such that
					// the outer routes get only green for one second a cycle
					signalPlan.addSignalGroupSettings(SignalUtils.createSetting4SignalGroup(
							fac, signalGroup.getId(), 0, CYCLE_TIME));
					changeAllGreenSignalControlTo1SO();
					break;
				}
			}
		}
		
		// change the overall signal control to ONE_SECOND_Z or ONE_SECOND_SO respectively if necessary
		switch (this.signalType){
		case ONE_SECOND_Z:
			// change all day green signal control such that
			// the middle route gets only green for one second a cycle
			changeAllGreenSignalControlTo1Z();
			break;
		case ONE_SECOND_SO:
			// change all day green signal control such that
			// the outer routes get only green for one second a cycle
			changeAllGreenSignalControlTo1SO();
			break;
		default:
			break;
		}
	}

	private void createGreenWaveZSignalControl(SignalControlDataFactory fac, SignalPlanData signalPlan,
			Id<SignalGroup> signalGroupId) {
		int onset = 0;
		int dropping = 0;
		int signalSystemOffset = 0;
		// set onset and dropping for each signal group and offset for each signal system
		switch (signalGroupId.toString()){
		case "signal1_2.1": // signal for turning left (upper or middle route) at node 2
			onset = 0;
			dropping = 30 - INTERGREEN_TIME;
			signalSystemOffset = 0;
			break;
		case "signal1_2.2": // signal for turning right (lower route) at node 2
			onset = 30;
			dropping = 60 - INTERGREEN_TIME;
			signalSystemOffset = 0;
			break;
		case "signal23_3.1":
		case "signal2_3.1": // signals for turning right (middle route) at node 3
			onset = 0;
			dropping = 30 - INTERGREEN_TIME;
			signalSystemOffset = 10;
			break;
		case "signal23_3.2":
		case "signal2_32": // signals for going straight on (upper route) at node 3
			onset = 30;
			dropping = 60 - INTERGREEN_TIME;
			signalSystemOffset = 10;
			break;
		case "signal3_4.1": // signal at link 3_4 (middle route at node 4)
			onset = 0;
			dropping = 30 - INTERGREEN_TIME;
			signalSystemOffset = 11;
			break;
		case "signal24_4.1":
		case "signal2_4.1": // signals at link 2_4 (lower route at node 4)
			onset = 30;
			dropping = 60 - INTERGREEN_TIME;
			signalSystemOffset = 11;
			break;
		case "signal45_5.1":
		case "signal4_5.1": // signals at link 4_5 (lower or middle route at node 5)
			onset = 0;
			dropping = 30 - INTERGREEN_TIME;
			signalSystemOffset = 21;
			break;
		case "signal3_5.1": // signal at link 3_5 (upper route at node 5)
			onset = 30;
			dropping = 60 - INTERGREEN_TIME;
			signalSystemOffset = 21;
			break;
		default:
			log.error("Signal group id " + signalGroupId + " is not known.");
			break;
		}
		signalPlan.addSignalGroupSettings(SignalUtils.createSetting4SignalGroup(fac, signalGroupId, onset, dropping));
		signalPlan.setOffset(signalSystemOffset);
	}

	private void createGreenWaveSOSignalControl(SignalControlDataFactory fac, SignalPlanData signalPlan,
			Id<SignalGroup> signalGroupId) {
		int onset = 0;
		int dropping = 0;
		int signalSystemOffset = 0;
		// set onset and dropping for each signal group and offset for each signal system
		switch (signalGroupId.toString()){
		case "signal1_2.1": // signal for turning left (upper or middle route) at node 2
			onset = 0;
			dropping = 30 - INTERGREEN_TIME;
			signalSystemOffset = 0;
			break;
		case "signal1_2.2": // signal for turning right (lower route) at node 2
			onset = 30;
			dropping = 60 - INTERGREEN_TIME;
			signalSystemOffset = 0;
			break;
		case "signal23_3.1":
		case "signal2_3.1": // signals for turning right (middle route) at node 3
			onset = 30;
			dropping = 60 - INTERGREEN_TIME;
			signalSystemOffset = 10;
			break;
		case "signal23_3.2":
		case "signal2_32": // signals for going straight on (upper route) at node 3
			onset = 0;
			dropping = 30 - INTERGREEN_TIME;
			signalSystemOffset = 10;
			break;
		case "signal3_4.1": // signal at link 3_4 (middle route at node 4)
			onset = 0;
			dropping = 30 - INTERGREEN_TIME;
			signalSystemOffset = 20;
			break;
		case "signal24_4.1":
		case "signal2_4.1": // signals at link 2_4 (lower route at node 4)
			onset = 30;
			dropping = 60 - INTERGREEN_TIME;
			signalSystemOffset = 20;
			break;
		case "signal45_5.1":
		case "signal4_5.1": // signals at link 4_5 (lower or middle route at node 5)
			onset = 30;
			dropping = 60 - INTERGREEN_TIME;
			signalSystemOffset = 30;
			break;
		case "signal3_5.1": // signal at link 3_5 (upper route at node 5)
			onset = 0;
			dropping = 30 - INTERGREEN_TIME;
			signalSystemOffset = 30;
			break;
		default:
			log.error("Signal group id " + signalGroupId + " is not known.");
			break;
		}
		signalPlan.addSignalGroupSettings(SignalUtils.createSetting4SignalGroup(fac, signalGroupId, onset, dropping));
		signalPlan.setOffset(signalSystemOffset);
	}

	private void createSignal4Setting(SignalControlDataFactory fac, SignalPlanData signalPlan, Id<SignalGroup> signalGroupId, boolean forceSO) {
		int onset = 0;
		int dropping = 0;
		// set onset and dropping depending on the signal group and signal control type
		switch (signalGroupId.toString()){
		case "signal3_4.1": // signal at node 4 for the middle route
			if (forceSO){
				// set 1 second green for the middle route
				onset = 0;
				dropping = 1;
			} else { // force Z
				// set 59 seconds green for the middle route
				onset = 1;
				dropping = 60;
			}
			break;
		case "signal24_4.1":
		case "signal2_4.1": // signal at node 4 for the lower route
			if (forceSO){
				// set 59 seconds green for the lower route
				onset = 1;
				dropping = 60;
			} else { // force Z
				// set 1 second green for the lower route
				onset = 0;
				dropping = 1;
			}
			break;
		default:
			log.error("This method was called for signal group ID " + signalGroupId 
					+ " but should not be called for other signal groups than the ones of signal system 4.");
			break;
		}
		signalPlan.addSignalGroupSettings(SignalUtils.createSetting4SignalGroup(fac, signalGroupId, onset, dropping));
	}

	/**
	 * Sets the signal at link 3_4 (i.e. the middle route) green for only one
	 * second a cycle. (Green for no seconds is not possible.)
	 * 
	 * Assumes that the middle link (3_4) exists.
	 */
	private void changeAllGreenSignalControlTo1Z() {

		SignalsData signalsData = (SignalsData) this.scenario
				.getScenarioElement(SignalsData.ELEMENT_NAME);
		SignalControlData signalControl = signalsData.getSignalControlData();

		SignalSystemControllerData signalSystem4Control = signalControl
				.getSignalSystemControllerDataBySystemId().get(
						Id.create("signalSystem4", SignalSystem.class));
		for (SignalPlanData signalPlan : signalSystem4Control
				.getSignalPlanData().values()) {
			// note: every signal system has only one signal plan here

			// pick the signal at link 3_4 (which is the middle link) from the
			// signal plan
			SignalGroupSettingsData signalGroupZSetting = signalPlan
						.getSignalGroupSettingsDataByGroupId().get(
								Id.create("signal3_4.1", SignalGroup.class));

			// set the signal green for only one second
			signalGroupZSetting.setOnset(0);
			signalGroupZSetting.setDropping(1);
			
			// pick the signal at link 2_4 (or 24_4 respectively) from the signal plan
			// (which is the lower link in front of crossing 4) 
			SignalGroupSettingsData signalGroupVSetting;
			if (signalPlan.getSignalGroupSettingsDataByGroupId().containsKey(Id.create("signal2_4.1", SignalGroup.class)))
				signalGroupVSetting = signalPlan.getSignalGroupSettingsDataByGroupId().get(Id.create("signal2_4.1", SignalGroup.class));
			else
				signalGroupVSetting = signalPlan.getSignalGroupSettingsDataByGroupId().get(Id.create("signal24_4.1", SignalGroup.class));

			// set the signal green for only one second
			signalGroupVSetting.setOnset(1);
			signalGroupVSetting.setDropping(60);
		}
	}

	/**
	 * Sets the signal for turning right at link 1_2 and the signal for going
	 * straight on at link 2_3 green for only one second a cylce. (Green for no
	 * seconds is not possible.)
	 */
	private void changeAllGreenSignalControlTo1SO() {
		
		SignalsData signalsData = (SignalsData) this.scenario
				.getScenarioElement(SignalsData.ELEMENT_NAME);
		SignalControlData signalControl = signalsData.getSignalControlData();

<<<<<<< HEAD
=======
		// adapt signal system 2
>>>>>>> 7a03dad3
		SignalSystemControllerData signalSystem2Control = signalControl
				.getSignalSystemControllerDataBySystemId().get(
						Id.create("signalSystem2", SignalSystem.class));
		for (SignalPlanData signalPlan : signalSystem2Control
				.getSignalPlanData().values()) {
			// note: every signal system has only one signal plan here

			// pick the second signal at link 1_2 (turning right) from the
			// signal plan
			SignalGroupSettingsData signalGroupSOSetting;
			signalGroupSOSetting = signalPlan
						.getSignalGroupSettingsDataByGroupId().get(
								Id.create("signal1_2.2", SignalGroup.class));

			// set the signal green for only one second
			signalGroupSOSetting.setOnset(0);
			signalGroupSOSetting.setDropping(1);
		}
		
<<<<<<< HEAD
=======
		// adapt signal system 3
>>>>>>> 7a03dad3
		SignalSystemControllerData signalSystem3Control = signalControl
				.getSignalSystemControllerDataBySystemId().get(
						Id.create("signalSystem3", SignalSystem.class));
		for (SignalPlanData signalPlan : signalSystem3Control
				.getSignalPlanData().values()) {
			// note: every signal system has only one signal plan here

			// pick the second signal at link 2_3 (or 23_3 respectively) (going straight on) 
			// from the signal plan
			SignalGroupSettingsData signalGroupSOSetting;
<<<<<<< HEAD
			signalGroupSOSetting = signalPlan
						.getSignalGroupSettingsDataByGroupId().get(
								Id.create("signal1_2.2", SignalGroup.class));
=======
			if (signalPlan.getSignalGroupSettingsDataByGroupId().containsKey(Id.create("signal2_3.2", SignalGroup.class))){
				signalGroupSOSetting = signalPlan.getSignalGroupSettingsDataByGroupId().get(Id.create("signal2_3.2", SignalGroup.class));
			} else {
				signalGroupSOSetting = signalPlan.getSignalGroupSettingsDataByGroupId().get(Id.create("signal23_3.2", SignalGroup.class));
			}
>>>>>>> 7a03dad3

			// set the signal green for only one second
			signalGroupSOSetting.setOnset(0);
			signalGroupSOSetting.setDropping(1);
		}
	}

	public void setLaneType(LaneType laneType) {
		this.laneType = laneType;
	}

	public void setSignalType(SignalControlType signalType) {
		this.signalType = signalType;
	}

	public void writeSignalFiles(String directory) {
		SignalsData signalsData = (SignalsData) this.scenario
				.getScenarioElement(SignalsData.ELEMENT_NAME);
		
		new SignalSystemsWriter20(signalsData.getSignalSystemsData()).write(directory + "signalSystems.xml");
		new SignalControlWriter20(signalsData.getSignalControlData()).write(directory + "signalControl.xml");
		new SignalGroupsWriter20(signalsData.getSignalGroupsData()).write(directory + "signalGroups.xml");
	}

}
<|MERGE_RESOLUTION|>--- conflicted
+++ resolved
@@ -1,737 +1,714 @@
-/**
- * 
- */
-package scenarios.braess.createInput;
-
-import org.apache.log4j.Logger;
-import org.matsim.api.core.v01.Id;
-import org.matsim.api.core.v01.Scenario;
-import org.matsim.api.core.v01.network.Link;
-import org.matsim.api.core.v01.network.Node;
-import org.matsim.contrib.signals.data.SignalsData;
-import org.matsim.contrib.signals.data.signalcontrol.v20.SignalControlDataFactoryImpl;
-import org.matsim.contrib.signals.data.signalcontrol.v20.SignalControlWriter20;
-import org.matsim.contrib.signals.data.signalgroups.v20.SignalControlData;
-import org.matsim.contrib.signals.data.signalgroups.v20.SignalControlDataFactory;
-import org.matsim.contrib.signals.data.signalgroups.v20.SignalData;
-import org.matsim.contrib.signals.data.signalgroups.v20.SignalGroupData;
-import org.matsim.contrib.signals.data.signalgroups.v20.SignalGroupSettingsData;
-import org.matsim.contrib.signals.data.signalgroups.v20.SignalGroupsData;
-import org.matsim.contrib.signals.data.signalgroups.v20.SignalGroupsWriter20;
-import org.matsim.contrib.signals.data.signalgroups.v20.SignalPlanData;
-import org.matsim.contrib.signals.data.signalgroups.v20.SignalSystemControllerData;
-import org.matsim.contrib.signals.data.signalsystems.v20.SignalSystemData;
-import org.matsim.contrib.signals.data.signalsystems.v20.SignalSystemsData;
-import org.matsim.contrib.signals.data.signalsystems.v20.SignalSystemsDataFactory;
-import org.matsim.contrib.signals.data.signalsystems.v20.SignalSystemsDataFactoryImpl;
-import org.matsim.contrib.signals.data.signalsystems.v20.SignalSystemsWriter20;
-import org.matsim.contrib.signals.model.DefaultPlanbasedSignalSystemController;
-import org.matsim.contrib.signals.model.Signal;
-import org.matsim.contrib.signals.model.SignalGroup;
-import org.matsim.contrib.signals.model.SignalSystem;
-import org.matsim.contrib.signals.utils.SignalUtils;
-import org.matsim.lanes.data.v20.Lane;
-import org.matsim.lanes.data.v20.LanesToLinkAssignment20;
-
-import scenarios.braess.createInput.TtCreateBraessNetworkAndLanes.LaneType;
-
-/**
- * Class to create signals (signal systems, signal groups and signal control)
- * for the Braess scenario.
- * 
- * @author tthunig
- * 
- */
-public class TtCreateBraessSignals {
-
-	private static final Logger log = Logger
-			.getLogger(TtCreateBraessSignals.class);
-	
-	public enum SignalControlType{
-<<<<<<< HEAD
-		ALL_GREEN, ONE_SECOND_Z, ONE_SECOND_SO, GREEN_WAVE_Z, GREEN_WAVE_SO
-=======
-		NONE, ALL_GREEN, ONE_SECOND_Z, ONE_SECOND_SO, GREEN_WAVE_Z, GREEN_WAVE_SO, SIGNAL4_ONE_SECOND_Z, SIGNAL4_ONE_SECOND_SO
->>>>>>> 7a03dad3
-	}
-	
-	private static final int CYCLE_TIME = 60;
-	private static final int INTERGREEN_TIME = 0;
-
-	private Scenario scenario;
-	
-	private boolean middleLinkExists = true;
-	private LaneType laneType;
-	private SignalControlType signalType;
-
-	public TtCreateBraessSignals(Scenario scenario) {
-		this.scenario = scenario;
-
-		checkNetworkProperties();
-	}
-
-	/**
-	 * Checks several properties of the network.
-	 */
-	private void checkNetworkProperties() {
-
-		// check whether the network contains the middle link
-		if (!this.scenario.getNetwork().getLinks().containsKey(Id.createLinkId("3_4")))
-			this.middleLinkExists = false;
-	}
-
-	public void createSignals() {
-		
-		if (signalType.equals(SignalControlType.NONE)){
-			log.error("This method should not be called if the signal type NONE is used.");
-		}
-		if (!this.middleLinkExists && !this.signalType.equals(SignalControlType.ALL_GREEN)){
-			log.error("No provided signal control besides ALL_GREEN makes sense in a scenario without the middle link.");
-		}
-		
-		createSignalSystems();
-		createSignalGroups();
-		createSignalControl();
-	}
-
-	/**
-	 * Creates signal systems depending on the network situation.
-	 * 
-	 * If realistic lanes are used they already give the turning move restrictions such that no
-	 * further turning move restrictions are necessary for the signal definitions. If only trivial
-	 * or no lanes are used this method adds the turning move restrictions to the signals.
-	 */
-	private void createSignalSystems() {
-
-		if (signalType.equals(SignalControlType.SIGNAL4_ONE_SECOND_SO) || signalType.equals(SignalControlType.SIGNAL4_ONE_SECOND_Z)) {
-			// create only one signal system at node 4
-			createSignalSystemAtNode(this.scenario.getNetwork().getNodes().get(Id.createNodeId(4)));
-		} else {
-			// create signal systems at nodes 2, 3, 4 and 5
-			for (Node node : this.scenario.getNetwork().getNodes().values()) {
-				switch (node.getId().toString()) {
-				case "2":
-				case "3":
-				case "4":
-				case "5":
-					createSignalSystemAtNode(node);
-					break;
-				default:
-					break;
-				}
-			}
-		}		
-		
-//		for (Link link : this.scenario.getNetwork().getLinks().values()) {
-//			// create toNode signal system for all nodes that have outgoing links
-//			Node toNode = link.getToNode();
-//			if (toNode.getOutLinks() != null && !toNode.getOutLinks().isEmpty()) {
-//				SignalSystemData signalSystem = fac.createSignalSystemData(Id.create("signalSystem"
-//						+ toNode.getId(), SignalSystem.class));
-//				signalSystems.addSignalSystemData(signalSystem);
-//
-//				int toLinkCounter = 0;
-//				// create one signal for every direction
-//				for (Link toLink : toNode.getOutLinks().values()) {
-//					toLinkCounter++;
-//					SignalData signal = fac.createSignalData(Id.create("signal" + link.getId()
-//							+ "." + toLinkCounter, Signal.class));
-//					signalSystem.addSignalData(signal);
-//					signal.setLinkId(link.getId());
-//
-//					// add turning move restrictions and lanes if necessary
-//					switch (this.laneType) {
-//					case TRIVIAL:
-//						LanesToLinkAssignment20 linkLanes = this.scenario.getLanes()
-//								.getLanesToLinkAssignments().get(link.getId());
-//						// the link only contains one lane (the trivial lane)
-//						signal.addLaneId(linkLanes.getLanes().firstKey());
-//					case NONE:
-//						// turning move restrictions are necessary for TRIVIAL and NONE
-//						signal.addTurningMoveRestriction(toLink.getId());
-//						break;
-//					case REALISTIC:
-//						// find and add the correct lane if it exists
-//						linkLanes = this.scenario.getLanes().getLanesToLinkAssignments()
-//								.get(link.getId());
-//						if (linkLanes != null) {
-//							for (Lane lane : linkLanes.getLanes().values()) {
-//								if (lane.getToLinkIds() != null && !lane.getToLinkIds().isEmpty() 
-//										&& lane.getToLinkIds().contains(toLink.getId()))
-//									// correct lane found
-//									signal.addLaneId(lane.getId());
-//							}
-//						}
-//						break;
-//					}
-//				}
-//			}
-//		}
-		
-//		// create signal system at node 2
-//		SignalSystemData signalSystem = fac.createSignalSystemData(Id.create(
-//				"signalSystem2", SignalSystem.class));
-//
-//		SignalData signal = fac.createSignalData(Id.create("signal1_2.1",
-//				Signal.class));
-//		signal.setLinkId(Id.createLinkId("1_2"));
-//		
-//		if (this.laneType.equals(LaneType.REALISTIC)) {
-//			signal.addLaneId(Id.create("1_2.1", Lane.class));
-//		} else { 
-//			// no realistic lanes used. turning move restrictions necessary
-//			if (this.simulateInflowCap23) {
-//				signal.addTurningMoveRestriction(Id.createLinkId("2_23"));
-//			} else {
-//				signal.addTurningMoveRestriction(Id.createLinkId("2_3"));
-//			}
-//			
-//			if (this.laneType.equals(LaneType.TRIVIAL)){
-//				// add trivial lane
-//				signal.addLaneId(Id.create("1_2.ol", Lane.class));
-//			}
-//		}
-//		signalSystem.addSignalData(signal);
-//
-//		signal = fac.createSignalData(Id.create("signal1_2.2", Signal.class));
-//		signal.setLinkId(Id.createLinkId("1_2"));
-//		if (this.laneType.equals(LaneType.REALISTIC)) {
-//			signal.addLaneId(Id.create("1_2.2", Lane.class));
-//		} else { 
-//			// no realistic lanes used. turning move restrictions necessary
-//			if (this.simulateInflowCap24) {
-//				signal.addTurningMoveRestriction(Id.createLinkId("2_24"));
-//			} else {
-//				signal.addTurningMoveRestriction(Id.createLinkId("2_4"));
-//			}
-//		}
-//		signalSystem.addSignalData(signal);
-//
-//		signalSystems.addSignalSystemData(signalSystem);
-//
-//		// create signal system at node 3
-//		signalSystem = fac.createSignalSystemData(Id.create("signalSystem3",
-//				SignalSystem.class));
-//
-//		if (simulateInflowCap23) {
-//			signal = fac.createSignalData(Id
-//					.create("signal23_3.1", Signal.class));
-//			signal.setLinkId(Id.createLinkId("23_3"));
-//			if (this.laneType.equals(LaneType.REALISTIC)) {
-//				signal.addLaneId(Id.create("23_3.1", Lane.class));
-//			} else { 
-//				// no realistic lanes used. turning move restrictions necessary
-//				signal.addTurningMoveRestriction(Id.createLinkId("3_5"));
-//			}
-//			signalSystem.addSignalData(signal);
-//
-//			if (this.middleLinkExists) {
-//				signal = fac.createSignalData(Id.create("signal23_3.2",
-//						Signal.class));
-//				signal.setLinkId(Id.createLinkId("23_3"));
-//				if (this.laneType.equals(LaneType.REALISTIC)) {
-//					signal.addLaneId(Id.create("23_3.2", Lane.class));
-//				} else { // no realistic lanes used. turning move restrictions necessary
-//					signal.addTurningMoveRestriction(Id.createLinkId("3_4"));
-//				}
-//				signalSystem.addSignalData(signal);
-//			}
-//		} else { // no inflow capacity simulated at link 2_3
-//			signal = fac.createSignalData(Id
-//					.create("signal2_3.1", Signal.class));
-//			signal.setLinkId(Id.createLinkId("2_3"));
-//			if (this.laneType.equals(LaneType.REALISTIC)) {
-//				signal.addLaneId(Id.create("2_3.1", Lane.class));
-//			} else { // no realistic lanes used. turning move restrictions necessary
-//				signal.addTurningMoveRestriction(Id.createLinkId("3_5"));
-//			}
-//			signalSystem.addSignalData(signal);
-//
-//			if (this.middleLinkExists) {
-//				signal = fac.createSignalData(Id.create("signal2_3.2",
-//						Signal.class));
-//				signal.setLinkId(Id.createLinkId("2_3"));
-//				if (this.laneType.equals(LaneType.REALISTIC)) {
-//					signal.addLaneId(Id.create("2_3.2", Lane.class));
-//				} else { // no realistic lanes used. turning move restrictions necessary
-//					signal.addTurningMoveRestriction(Id.createLinkId("3_4"));
-//				}
-//				signalSystem.addSignalData(signal);
-//			}
-//		}
-//
-//		signalSystems.addSignalSystemData(signalSystem);
-//
-//		// create signal system at node 4
-//		signalSystem = fac.createSignalSystemData(Id.create("signalSystem4",
-//				SignalSystem.class));
-//
-//		if (simulateInflowCap24){
-//			SignalUtils.createAndAddSignal(signalSystem, fac,
-//					Id.create("signal24_4", Signal.class),
-//					Id.createLinkId("24_4"), null);
-//		} else {
-//			SignalUtils.createAndAddSignal(signalSystem, fac,
-//					Id.create("signal2_4", Signal.class),
-//					Id.createLinkId("2_4"), null);
-//		}
-//
-//		if (this.middleLinkExists) {
-//			SignalUtils.createAndAddSignal(signalSystem, fac,
-//					Id.create("signal3_4", Signal.class),
-//					Id.createLinkId("3_4"), null);
-//
-//			signalSystems.addSignalSystemData(signalSystem);
-//		}
-//
-//		// create signal system at node 5
-//		signalSystem = fac.createSignalSystemData(Id.create("signalSystem5",
-//				SignalSystem.class));
-//
-//		SignalUtils.createAndAddSignal(signalSystem, fac,
-//				Id.create("signal3_5", Signal.class), Id.createLinkId("3_5"),
-//				null);
-//
-//		if (this.simulateInflowCap45) {
-//			SignalUtils.createAndAddSignal(signalSystem, fac,
-//					Id.create("signal45_5", Signal.class),
-//					Id.createLinkId("45_5"), null);
-//		} else {
-//			SignalUtils.createAndAddSignal(signalSystem, fac,
-//					Id.create("signal4_5", Signal.class),
-//					Id.createLinkId("4_5"), null);
-//		}
-//
-//		signalSystems.addSignalSystemData(signalSystem);
-	}
-
-	private void createSignalSystemAtNode(Node node) {
-		SignalsData signalsData = (SignalsData) this.scenario
-				.getScenarioElement(SignalsData.ELEMENT_NAME);
-		SignalSystemsData signalSystems = signalsData.getSignalSystemsData();
-		
-		SignalSystemsDataFactory fac = new SignalSystemsDataFactoryImpl();
-		
-		// create signal system
-		SignalSystemData signalSystem = fac.createSignalSystemData(Id.create("signalSystem"
-				+ node.getId(), SignalSystem.class));
-		signalSystems.addSignalSystemData(signalSystem);
-		
-		// create a signal for every inLink outLink pair
-		for (Id<Link> inLinkId : node.getInLinks().keySet()){
-			int outLinkCounter = 0;
-			for (Id<Link> outLinkId : node.getOutLinks().keySet()){
-				outLinkCounter++;
-				SignalData signal = fac.createSignalData(Id.create("signal" + inLinkId
-				+ "." + outLinkCounter, Signal.class));
-				signalSystem.addSignalData(signal);
-				signal.setLinkId(inLinkId);
-				
-				// add turning move restrictions and lanes if necessary
-				switch (this.laneType) {
-				case TRIVIAL:
-					LanesToLinkAssignment20 linkLanes = this.scenario.getLanes()
-							.getLanesToLinkAssignments().get(inLinkId);
-					// the link only contains one lane (the trivial lane)
-					signal.addLaneId(linkLanes.getLanes().firstKey());
-				case NONE:
-					// turning move restrictions are necessary for TRIVIAL and NONE
-					signal.addTurningMoveRestriction(outLinkId);
-					break;
-				case REALISTIC:
-					// find and add the correct lane if it exists
-					linkLanes = this.scenario.getLanes().getLanesToLinkAssignments()
-							.get(inLinkId);
-					if (linkLanes != null) {
-						for (Lane lane : linkLanes.getLanes().values()) {
-							if (lane.getToLinkIds() != null && !lane.getToLinkIds().isEmpty() 
-									&& lane.getToLinkIds().contains(outLinkId))
-								// correct lane found
-								signal.addLaneId(lane.getId());
-						}
-					}
-					break;
-				}
-			}
-		}
-	}
-
-	private void createSignalGroups() {
-
-		SignalsData signalsData = (SignalsData) this.scenario
-				.getScenarioElement(SignalsData.ELEMENT_NAME);
-		SignalGroupsData signalGroups = signalsData.getSignalGroupsData();
-		SignalSystemsData signalSystems = signalsData.getSignalSystemsData();
-
-		// create signal groups for each signal system
-		for (SignalSystemData system : signalSystems.getSignalSystemData()
-				.values()) {
-			SignalUtils.createAndAddSignalGroups4Signals(signalGroups, system);
-		}
-	}
-
-	private void createSignalControl() {
-
-		SignalsData signalsData = (SignalsData) this.scenario
-				.getScenarioElement(SignalsData.ELEMENT_NAME);
-		SignalSystemsData signalSystems = signalsData.getSignalSystemsData();
-		SignalGroupsData signalGroups = signalsData.getSignalGroupsData();
-		SignalControlData signalControl = signalsData.getSignalControlData();
-		SignalControlDataFactory fac = new SignalControlDataFactoryImpl();
-
-		// creates a signal control for all signal systems
-		for (SignalSystemData signalSystem : signalSystems
-				.getSignalSystemData().values()) {
-
-			SignalSystemControllerData signalSystemControl = fac
-					.createSignalSystemControllerData(signalSystem.getId());
-
-			// creates a default plan for the signal system (with defined cycle
-			// time and offset 0)
-			SignalPlanData signalPlan = SignalUtils.createSignalPlan(fac, CYCLE_TIME, 0);
-			
-			signalSystemControl.addSignalPlanData(signalPlan);
-			signalSystemControl
-					.setControllerIdentifier(DefaultPlanbasedSignalSystemController.IDENTIFIER);
-			signalControl.addSignalSystemControllerData(signalSystemControl);
-			
-			// specifies signal group settings for all signal groups of this
-			// signal system
-			for (SignalGroupData signalGroup : signalGroups
-					.getSignalGroupDataBySystemId(signalSystem.getId())
-					.values()) {
-				
-				switch (this.signalType){
-				case GREEN_WAVE_Z:
-					// create signal control such that the middle route is preferred
-					createGreenWaveZSignalControl(fac, signalPlan, signalGroup.getId());
-					break;
-				case GREEN_WAVE_SO:
-					// create signal control such that the outer routes are preferred
-					createGreenWaveSOSignalControl(fac, signalPlan, signalGroup.getId());
-					break;
-				case ALL_GREEN:
-				case ONE_SECOND_Z:
-				case ONE_SECOND_SO:
-					// create all day green onset and dropping
-					// and change it afterwards in case of ONE_SECOND_* control
-					signalPlan.addSignalGroupSettings(SignalUtils.createSetting4SignalGroup(
-							fac, signalGroup.getId(), 0, CYCLE_TIME));
-					break;
-				case SIGNAL4_ONE_SECOND_SO:
-					createSignal4Setting(fac, signalPlan, signalGroup.getId(), false);
-					break;
-				case SIGNAL4_ONE_SECOND_Z:
-					createSignal4Setting(fac, signalPlan, signalGroup.getId(), true);
-					break;
-				default:
-					break;
-				case ONE_SECOND_SO:
-					// create all day green signal control and change it such that
-					// the outer routes get only green for one second a cycle
-					signalPlan.addSignalGroupSettings(SignalUtils.createSetting4SignalGroup(
-							fac, signalGroup.getId(), 0, CYCLE_TIME));
-					changeAllGreenSignalControlTo1SO();
-					break;
-				}
-			}
-		}
-		
-		// change the overall signal control to ONE_SECOND_Z or ONE_SECOND_SO respectively if necessary
-		switch (this.signalType){
-		case ONE_SECOND_Z:
-			// change all day green signal control such that
-			// the middle route gets only green for one second a cycle
-			changeAllGreenSignalControlTo1Z();
-			break;
-		case ONE_SECOND_SO:
-			// change all day green signal control such that
-			// the outer routes get only green for one second a cycle
-			changeAllGreenSignalControlTo1SO();
-			break;
-		default:
-			break;
-		}
-	}
-
-	private void createGreenWaveZSignalControl(SignalControlDataFactory fac, SignalPlanData signalPlan,
-			Id<SignalGroup> signalGroupId) {
-		int onset = 0;
-		int dropping = 0;
-		int signalSystemOffset = 0;
-		// set onset and dropping for each signal group and offset for each signal system
-		switch (signalGroupId.toString()){
-		case "signal1_2.1": // signal for turning left (upper or middle route) at node 2
-			onset = 0;
-			dropping = 30 - INTERGREEN_TIME;
-			signalSystemOffset = 0;
-			break;
-		case "signal1_2.2": // signal for turning right (lower route) at node 2
-			onset = 30;
-			dropping = 60 - INTERGREEN_TIME;
-			signalSystemOffset = 0;
-			break;
-		case "signal23_3.1":
-		case "signal2_3.1": // signals for turning right (middle route) at node 3
-			onset = 0;
-			dropping = 30 - INTERGREEN_TIME;
-			signalSystemOffset = 10;
-			break;
-		case "signal23_3.2":
-		case "signal2_32": // signals for going straight on (upper route) at node 3
-			onset = 30;
-			dropping = 60 - INTERGREEN_TIME;
-			signalSystemOffset = 10;
-			break;
-		case "signal3_4.1": // signal at link 3_4 (middle route at node 4)
-			onset = 0;
-			dropping = 30 - INTERGREEN_TIME;
-			signalSystemOffset = 11;
-			break;
-		case "signal24_4.1":
-		case "signal2_4.1": // signals at link 2_4 (lower route at node 4)
-			onset = 30;
-			dropping = 60 - INTERGREEN_TIME;
-			signalSystemOffset = 11;
-			break;
-		case "signal45_5.1":
-		case "signal4_5.1": // signals at link 4_5 (lower or middle route at node 5)
-			onset = 0;
-			dropping = 30 - INTERGREEN_TIME;
-			signalSystemOffset = 21;
-			break;
-		case "signal3_5.1": // signal at link 3_5 (upper route at node 5)
-			onset = 30;
-			dropping = 60 - INTERGREEN_TIME;
-			signalSystemOffset = 21;
-			break;
-		default:
-			log.error("Signal group id " + signalGroupId + " is not known.");
-			break;
-		}
-		signalPlan.addSignalGroupSettings(SignalUtils.createSetting4SignalGroup(fac, signalGroupId, onset, dropping));
-		signalPlan.setOffset(signalSystemOffset);
-	}
-
-	private void createGreenWaveSOSignalControl(SignalControlDataFactory fac, SignalPlanData signalPlan,
-			Id<SignalGroup> signalGroupId) {
-		int onset = 0;
-		int dropping = 0;
-		int signalSystemOffset = 0;
-		// set onset and dropping for each signal group and offset for each signal system
-		switch (signalGroupId.toString()){
-		case "signal1_2.1": // signal for turning left (upper or middle route) at node 2
-			onset = 0;
-			dropping = 30 - INTERGREEN_TIME;
-			signalSystemOffset = 0;
-			break;
-		case "signal1_2.2": // signal for turning right (lower route) at node 2
-			onset = 30;
-			dropping = 60 - INTERGREEN_TIME;
-			signalSystemOffset = 0;
-			break;
-		case "signal23_3.1":
-		case "signal2_3.1": // signals for turning right (middle route) at node 3
-			onset = 30;
-			dropping = 60 - INTERGREEN_TIME;
-			signalSystemOffset = 10;
-			break;
-		case "signal23_3.2":
-		case "signal2_32": // signals for going straight on (upper route) at node 3
-			onset = 0;
-			dropping = 30 - INTERGREEN_TIME;
-			signalSystemOffset = 10;
-			break;
-		case "signal3_4.1": // signal at link 3_4 (middle route at node 4)
-			onset = 0;
-			dropping = 30 - INTERGREEN_TIME;
-			signalSystemOffset = 20;
-			break;
-		case "signal24_4.1":
-		case "signal2_4.1": // signals at link 2_4 (lower route at node 4)
-			onset = 30;
-			dropping = 60 - INTERGREEN_TIME;
-			signalSystemOffset = 20;
-			break;
-		case "signal45_5.1":
-		case "signal4_5.1": // signals at link 4_5 (lower or middle route at node 5)
-			onset = 30;
-			dropping = 60 - INTERGREEN_TIME;
-			signalSystemOffset = 30;
-			break;
-		case "signal3_5.1": // signal at link 3_5 (upper route at node 5)
-			onset = 0;
-			dropping = 30 - INTERGREEN_TIME;
-			signalSystemOffset = 30;
-			break;
-		default:
-			log.error("Signal group id " + signalGroupId + " is not known.");
-			break;
-		}
-		signalPlan.addSignalGroupSettings(SignalUtils.createSetting4SignalGroup(fac, signalGroupId, onset, dropping));
-		signalPlan.setOffset(signalSystemOffset);
-	}
-
-	private void createSignal4Setting(SignalControlDataFactory fac, SignalPlanData signalPlan, Id<SignalGroup> signalGroupId, boolean forceSO) {
-		int onset = 0;
-		int dropping = 0;
-		// set onset and dropping depending on the signal group and signal control type
-		switch (signalGroupId.toString()){
-		case "signal3_4.1": // signal at node 4 for the middle route
-			if (forceSO){
-				// set 1 second green for the middle route
-				onset = 0;
-				dropping = 1;
-			} else { // force Z
-				// set 59 seconds green for the middle route
-				onset = 1;
-				dropping = 60;
-			}
-			break;
-		case "signal24_4.1":
-		case "signal2_4.1": // signal at node 4 for the lower route
-			if (forceSO){
-				// set 59 seconds green for the lower route
-				onset = 1;
-				dropping = 60;
-			} else { // force Z
-				// set 1 second green for the lower route
-				onset = 0;
-				dropping = 1;
-			}
-			break;
-		default:
-			log.error("This method was called for signal group ID " + signalGroupId 
-					+ " but should not be called for other signal groups than the ones of signal system 4.");
-			break;
-		}
-		signalPlan.addSignalGroupSettings(SignalUtils.createSetting4SignalGroup(fac, signalGroupId, onset, dropping));
-	}
-
-	/**
-	 * Sets the signal at link 3_4 (i.e. the middle route) green for only one
-	 * second a cycle. (Green for no seconds is not possible.)
-	 * 
-	 * Assumes that the middle link (3_4) exists.
-	 */
-	private void changeAllGreenSignalControlTo1Z() {
-
-		SignalsData signalsData = (SignalsData) this.scenario
-				.getScenarioElement(SignalsData.ELEMENT_NAME);
-		SignalControlData signalControl = signalsData.getSignalControlData();
-
-		SignalSystemControllerData signalSystem4Control = signalControl
-				.getSignalSystemControllerDataBySystemId().get(
-						Id.create("signalSystem4", SignalSystem.class));
-		for (SignalPlanData signalPlan : signalSystem4Control
-				.getSignalPlanData().values()) {
-			// note: every signal system has only one signal plan here
-
-			// pick the signal at link 3_4 (which is the middle link) from the
-			// signal plan
-			SignalGroupSettingsData signalGroupZSetting = signalPlan
-						.getSignalGroupSettingsDataByGroupId().get(
-								Id.create("signal3_4.1", SignalGroup.class));
-
-			// set the signal green for only one second
-			signalGroupZSetting.setOnset(0);
-			signalGroupZSetting.setDropping(1);
-			
-			// pick the signal at link 2_4 (or 24_4 respectively) from the signal plan
-			// (which is the lower link in front of crossing 4) 
-			SignalGroupSettingsData signalGroupVSetting;
-			if (signalPlan.getSignalGroupSettingsDataByGroupId().containsKey(Id.create("signal2_4.1", SignalGroup.class)))
-				signalGroupVSetting = signalPlan.getSignalGroupSettingsDataByGroupId().get(Id.create("signal2_4.1", SignalGroup.class));
-			else
-				signalGroupVSetting = signalPlan.getSignalGroupSettingsDataByGroupId().get(Id.create("signal24_4.1", SignalGroup.class));
-
-			// set the signal green for only one second
-			signalGroupVSetting.setOnset(1);
-			signalGroupVSetting.setDropping(60);
-		}
-	}
-
-	/**
-	 * Sets the signal for turning right at link 1_2 and the signal for going
-	 * straight on at link 2_3 green for only one second a cylce. (Green for no
-	 * seconds is not possible.)
-	 */
-	private void changeAllGreenSignalControlTo1SO() {
-		
-		SignalsData signalsData = (SignalsData) this.scenario
-				.getScenarioElement(SignalsData.ELEMENT_NAME);
-		SignalControlData signalControl = signalsData.getSignalControlData();
-
-<<<<<<< HEAD
-=======
-		// adapt signal system 2
->>>>>>> 7a03dad3
-		SignalSystemControllerData signalSystem2Control = signalControl
-				.getSignalSystemControllerDataBySystemId().get(
-						Id.create("signalSystem2", SignalSystem.class));
-		for (SignalPlanData signalPlan : signalSystem2Control
-				.getSignalPlanData().values()) {
-			// note: every signal system has only one signal plan here
-
-			// pick the second signal at link 1_2 (turning right) from the
-			// signal plan
-			SignalGroupSettingsData signalGroupSOSetting;
-			signalGroupSOSetting = signalPlan
-						.getSignalGroupSettingsDataByGroupId().get(
-								Id.create("signal1_2.2", SignalGroup.class));
-
-			// set the signal green for only one second
-			signalGroupSOSetting.setOnset(0);
-			signalGroupSOSetting.setDropping(1);
-		}
-		
-<<<<<<< HEAD
-=======
-		// adapt signal system 3
->>>>>>> 7a03dad3
-		SignalSystemControllerData signalSystem3Control = signalControl
-				.getSignalSystemControllerDataBySystemId().get(
-						Id.create("signalSystem3", SignalSystem.class));
-		for (SignalPlanData signalPlan : signalSystem3Control
-				.getSignalPlanData().values()) {
-			// note: every signal system has only one signal plan here
-
-			// pick the second signal at link 2_3 (or 23_3 respectively) (going straight on) 
-			// from the signal plan
-			SignalGroupSettingsData signalGroupSOSetting;
-<<<<<<< HEAD
-			signalGroupSOSetting = signalPlan
-						.getSignalGroupSettingsDataByGroupId().get(
-								Id.create("signal1_2.2", SignalGroup.class));
-=======
-			if (signalPlan.getSignalGroupSettingsDataByGroupId().containsKey(Id.create("signal2_3.2", SignalGroup.class))){
-				signalGroupSOSetting = signalPlan.getSignalGroupSettingsDataByGroupId().get(Id.create("signal2_3.2", SignalGroup.class));
-			} else {
-				signalGroupSOSetting = signalPlan.getSignalGroupSettingsDataByGroupId().get(Id.create("signal23_3.2", SignalGroup.class));
-			}
->>>>>>> 7a03dad3
-
-			// set the signal green for only one second
-			signalGroupSOSetting.setOnset(0);
-			signalGroupSOSetting.setDropping(1);
-		}
-	}
-
-	public void setLaneType(LaneType laneType) {
-		this.laneType = laneType;
-	}
-
-	public void setSignalType(SignalControlType signalType) {
-		this.signalType = signalType;
-	}
-
-	public void writeSignalFiles(String directory) {
-		SignalsData signalsData = (SignalsData) this.scenario
-				.getScenarioElement(SignalsData.ELEMENT_NAME);
-		
-		new SignalSystemsWriter20(signalsData.getSignalSystemsData()).write(directory + "signalSystems.xml");
-		new SignalControlWriter20(signalsData.getSignalControlData()).write(directory + "signalControl.xml");
-		new SignalGroupsWriter20(signalsData.getSignalGroupsData()).write(directory + "signalGroups.xml");
-	}
-
-}
+/**
+ * 
+ */
+package scenarios.braess.createInput;
+
+import org.apache.log4j.Logger;
+import org.matsim.api.core.v01.Id;
+import org.matsim.api.core.v01.Scenario;
+import org.matsim.api.core.v01.network.Link;
+import org.matsim.api.core.v01.network.Node;
+import org.matsim.contrib.signals.data.SignalsData;
+import org.matsim.contrib.signals.data.signalcontrol.v20.SignalControlDataFactoryImpl;
+import org.matsim.contrib.signals.data.signalcontrol.v20.SignalControlWriter20;
+import org.matsim.contrib.signals.data.signalgroups.v20.SignalControlData;
+import org.matsim.contrib.signals.data.signalgroups.v20.SignalControlDataFactory;
+import org.matsim.contrib.signals.data.signalgroups.v20.SignalData;
+import org.matsim.contrib.signals.data.signalgroups.v20.SignalGroupData;
+import org.matsim.contrib.signals.data.signalgroups.v20.SignalGroupSettingsData;
+import org.matsim.contrib.signals.data.signalgroups.v20.SignalGroupsData;
+import org.matsim.contrib.signals.data.signalgroups.v20.SignalGroupsWriter20;
+import org.matsim.contrib.signals.data.signalgroups.v20.SignalPlanData;
+import org.matsim.contrib.signals.data.signalgroups.v20.SignalSystemControllerData;
+import org.matsim.contrib.signals.data.signalsystems.v20.SignalSystemData;
+import org.matsim.contrib.signals.data.signalsystems.v20.SignalSystemsData;
+import org.matsim.contrib.signals.data.signalsystems.v20.SignalSystemsDataFactory;
+import org.matsim.contrib.signals.data.signalsystems.v20.SignalSystemsDataFactoryImpl;
+import org.matsim.contrib.signals.data.signalsystems.v20.SignalSystemsWriter20;
+import org.matsim.contrib.signals.model.DefaultPlanbasedSignalSystemController;
+import org.matsim.contrib.signals.model.Signal;
+import org.matsim.contrib.signals.model.SignalGroup;
+import org.matsim.contrib.signals.model.SignalSystem;
+import org.matsim.contrib.signals.utils.SignalUtils;
+import org.matsim.lanes.data.v20.Lane;
+import org.matsim.lanes.data.v20.LanesToLinkAssignment20;
+
+import scenarios.braess.createInput.TtCreateBraessNetworkAndLanes.LaneType;
+
+/**
+ * Class to create signals (signal systems, signal groups and signal control)
+ * for the Braess scenario.
+ * 
+ * @author tthunig
+ * 
+ */
+public class TtCreateBraessSignals {
+
+	private static final Logger log = Logger
+			.getLogger(TtCreateBraessSignals.class);
+	
+	public enum SignalControlType{
+		NONE, ALL_GREEN, ONE_SECOND_Z, ONE_SECOND_SO, GREEN_WAVE_Z, GREEN_WAVE_SO, SIGNAL4_ONE_SECOND_Z, SIGNAL4_ONE_SECOND_SO
+	}
+	
+	private static final int CYCLE_TIME = 60;
+	private static final int INTERGREEN_TIME = 0;
+
+	private Scenario scenario;
+	
+	private boolean middleLinkExists = true;
+	private LaneType laneType;
+	private SignalControlType signalType;
+
+	public TtCreateBraessSignals(Scenario scenario) {
+		this.scenario = scenario;
+
+		checkNetworkProperties();
+	}
+
+	/**
+	 * Checks several properties of the network.
+	 */
+	private void checkNetworkProperties() {
+
+		// check whether the network contains the middle link
+		if (!this.scenario.getNetwork().getLinks().containsKey(Id.createLinkId("3_4")))
+			this.middleLinkExists = false;
+	}
+
+	public void createSignals() {
+		
+		if (signalType.equals(SignalControlType.NONE)){
+			log.error("This method should not be called if the signal type NONE is used.");
+		}
+		if (!this.middleLinkExists && !this.signalType.equals(SignalControlType.ALL_GREEN)){
+			log.error("No provided signal control besides ALL_GREEN makes sense in a scenario without the middle link.");
+		}
+		
+		createSignalSystems();
+		createSignalGroups();
+		createSignalControl();
+	}
+
+	/**
+	 * Creates signal systems depending on the network situation.
+	 * 
+	 * If realistic lanes are used they already give the turning move restrictions such that no
+	 * further turning move restrictions are necessary for the signal definitions. If only trivial
+	 * or no lanes are used this method adds the turning move restrictions to the signals.
+	 */
+	private void createSignalSystems() {
+
+		if (signalType.equals(SignalControlType.SIGNAL4_ONE_SECOND_SO) || signalType.equals(SignalControlType.SIGNAL4_ONE_SECOND_Z)) {
+			// create only one signal system at node 4
+			createSignalSystemAtNode(this.scenario.getNetwork().getNodes().get(Id.createNodeId(4)));
+		} else {
+			// create signal systems at nodes 2, 3, 4 and 5
+			for (Node node : this.scenario.getNetwork().getNodes().values()) {
+				switch (node.getId().toString()) {
+				case "2":
+				case "3":
+				case "4":
+				case "5":
+					createSignalSystemAtNode(node);
+					break;
+				default:
+					break;
+				}
+			}
+		}		
+		
+//		for (Link link : this.scenario.getNetwork().getLinks().values()) {
+//			// create toNode signal system for all nodes that have outgoing links
+//			Node toNode = link.getToNode();
+//			if (toNode.getOutLinks() != null && !toNode.getOutLinks().isEmpty()) {
+//				SignalSystemData signalSystem = fac.createSignalSystemData(Id.create("signalSystem"
+//						+ toNode.getId(), SignalSystem.class));
+//				signalSystems.addSignalSystemData(signalSystem);
+//
+//				int toLinkCounter = 0;
+//				// create one signal for every direction
+//				for (Link toLink : toNode.getOutLinks().values()) {
+//					toLinkCounter++;
+//					SignalData signal = fac.createSignalData(Id.create("signal" + link.getId()
+//							+ "." + toLinkCounter, Signal.class));
+//					signalSystem.addSignalData(signal);
+//					signal.setLinkId(link.getId());
+//
+//					// add turning move restrictions and lanes if necessary
+//					switch (this.laneType) {
+//					case TRIVIAL:
+//						LanesToLinkAssignment20 linkLanes = this.scenario.getLanes()
+//								.getLanesToLinkAssignments().get(link.getId());
+//						// the link only contains one lane (the trivial lane)
+//						signal.addLaneId(linkLanes.getLanes().firstKey());
+//					case NONE:
+//						// turning move restrictions are necessary for TRIVIAL and NONE
+//						signal.addTurningMoveRestriction(toLink.getId());
+//						break;
+//					case REALISTIC:
+//						// find and add the correct lane if it exists
+//						linkLanes = this.scenario.getLanes().getLanesToLinkAssignments()
+//								.get(link.getId());
+//						if (linkLanes != null) {
+//							for (Lane lane : linkLanes.getLanes().values()) {
+//								if (lane.getToLinkIds() != null && !lane.getToLinkIds().isEmpty() 
+//										&& lane.getToLinkIds().contains(toLink.getId()))
+//									// correct lane found
+//									signal.addLaneId(lane.getId());
+//							}
+//						}
+//						break;
+//					}
+//				}
+//			}
+//		}
+		
+//		// create signal system at node 2
+//		SignalSystemData signalSystem = fac.createSignalSystemData(Id.create(
+//				"signalSystem2", SignalSystem.class));
+//
+//		SignalData signal = fac.createSignalData(Id.create("signal1_2.1",
+//				Signal.class));
+//		signal.setLinkId(Id.createLinkId("1_2"));
+//		
+//		if (this.laneType.equals(LaneType.REALISTIC)) {
+//			signal.addLaneId(Id.create("1_2.1", Lane.class));
+//		} else { 
+//			// no realistic lanes used. turning move restrictions necessary
+//			if (this.simulateInflowCap23) {
+//				signal.addTurningMoveRestriction(Id.createLinkId("2_23"));
+//			} else {
+//				signal.addTurningMoveRestriction(Id.createLinkId("2_3"));
+//			}
+//			
+//			if (this.laneType.equals(LaneType.TRIVIAL)){
+//				// add trivial lane
+//				signal.addLaneId(Id.create("1_2.ol", Lane.class));
+//			}
+//		}
+//		signalSystem.addSignalData(signal);
+//
+//		signal = fac.createSignalData(Id.create("signal1_2.2", Signal.class));
+//		signal.setLinkId(Id.createLinkId("1_2"));
+//		if (this.laneType.equals(LaneType.REALISTIC)) {
+//			signal.addLaneId(Id.create("1_2.2", Lane.class));
+//		} else { 
+//			// no realistic lanes used. turning move restrictions necessary
+//			if (this.simulateInflowCap24) {
+//				signal.addTurningMoveRestriction(Id.createLinkId("2_24"));
+//			} else {
+//				signal.addTurningMoveRestriction(Id.createLinkId("2_4"));
+//			}
+//		}
+//		signalSystem.addSignalData(signal);
+//
+//		signalSystems.addSignalSystemData(signalSystem);
+//
+//		// create signal system at node 3
+//		signalSystem = fac.createSignalSystemData(Id.create("signalSystem3",
+//				SignalSystem.class));
+//
+//		if (simulateInflowCap23) {
+//			signal = fac.createSignalData(Id
+//					.create("signal23_3.1", Signal.class));
+//			signal.setLinkId(Id.createLinkId("23_3"));
+//			if (this.laneType.equals(LaneType.REALISTIC)) {
+//				signal.addLaneId(Id.create("23_3.1", Lane.class));
+//			} else { 
+//				// no realistic lanes used. turning move restrictions necessary
+//				signal.addTurningMoveRestriction(Id.createLinkId("3_5"));
+//			}
+//			signalSystem.addSignalData(signal);
+//
+//			if (this.middleLinkExists) {
+//				signal = fac.createSignalData(Id.create("signal23_3.2",
+//						Signal.class));
+//				signal.setLinkId(Id.createLinkId("23_3"));
+//				if (this.laneType.equals(LaneType.REALISTIC)) {
+//					signal.addLaneId(Id.create("23_3.2", Lane.class));
+//				} else { // no realistic lanes used. turning move restrictions necessary
+//					signal.addTurningMoveRestriction(Id.createLinkId("3_4"));
+//				}
+//				signalSystem.addSignalData(signal);
+//			}
+//		} else { // no inflow capacity simulated at link 2_3
+//			signal = fac.createSignalData(Id
+//					.create("signal2_3.1", Signal.class));
+//			signal.setLinkId(Id.createLinkId("2_3"));
+//			if (this.laneType.equals(LaneType.REALISTIC)) {
+//				signal.addLaneId(Id.create("2_3.1", Lane.class));
+//			} else { // no realistic lanes used. turning move restrictions necessary
+//				signal.addTurningMoveRestriction(Id.createLinkId("3_5"));
+//			}
+//			signalSystem.addSignalData(signal);
+//
+//			if (this.middleLinkExists) {
+//				signal = fac.createSignalData(Id.create("signal2_3.2",
+//						Signal.class));
+//				signal.setLinkId(Id.createLinkId("2_3"));
+//				if (this.laneType.equals(LaneType.REALISTIC)) {
+//					signal.addLaneId(Id.create("2_3.2", Lane.class));
+//				} else { // no realistic lanes used. turning move restrictions necessary
+//					signal.addTurningMoveRestriction(Id.createLinkId("3_4"));
+//				}
+//				signalSystem.addSignalData(signal);
+//			}
+//		}
+//
+//		signalSystems.addSignalSystemData(signalSystem);
+//
+//		// create signal system at node 4
+//		signalSystem = fac.createSignalSystemData(Id.create("signalSystem4",
+//				SignalSystem.class));
+//
+//		if (simulateInflowCap24){
+//			SignalUtils.createAndAddSignal(signalSystem, fac,
+//					Id.create("signal24_4", Signal.class),
+//					Id.createLinkId("24_4"), null);
+//		} else {
+//			SignalUtils.createAndAddSignal(signalSystem, fac,
+//					Id.create("signal2_4", Signal.class),
+//					Id.createLinkId("2_4"), null);
+//		}
+//
+//		if (this.middleLinkExists) {
+//			SignalUtils.createAndAddSignal(signalSystem, fac,
+//					Id.create("signal3_4", Signal.class),
+//					Id.createLinkId("3_4"), null);
+//
+//			signalSystems.addSignalSystemData(signalSystem);
+//		}
+//
+//		// create signal system at node 5
+//		signalSystem = fac.createSignalSystemData(Id.create("signalSystem5",
+//				SignalSystem.class));
+//
+//		SignalUtils.createAndAddSignal(signalSystem, fac,
+//				Id.create("signal3_5", Signal.class), Id.createLinkId("3_5"),
+//				null);
+//
+//		if (this.simulateInflowCap45) {
+//			SignalUtils.createAndAddSignal(signalSystem, fac,
+//					Id.create("signal45_5", Signal.class),
+//					Id.createLinkId("45_5"), null);
+//		} else {
+//			SignalUtils.createAndAddSignal(signalSystem, fac,
+//					Id.create("signal4_5", Signal.class),
+//					Id.createLinkId("4_5"), null);
+//		}
+//
+//		signalSystems.addSignalSystemData(signalSystem);
+	}
+
+	private void createSignalSystemAtNode(Node node) {
+		SignalsData signalsData = (SignalsData) this.scenario
+				.getScenarioElement(SignalsData.ELEMENT_NAME);
+		SignalSystemsData signalSystems = signalsData.getSignalSystemsData();
+		
+		SignalSystemsDataFactory fac = new SignalSystemsDataFactoryImpl();
+		
+		// create signal system
+		SignalSystemData signalSystem = fac.createSignalSystemData(Id.create("signalSystem"
+				+ node.getId(), SignalSystem.class));
+		signalSystems.addSignalSystemData(signalSystem);
+		
+		// create a signal for every inLink outLink pair
+		for (Id<Link> inLinkId : node.getInLinks().keySet()){
+			int outLinkCounter = 0;
+			for (Id<Link> outLinkId : node.getOutLinks().keySet()){
+				outLinkCounter++;
+				SignalData signal = fac.createSignalData(Id.create("signal" + inLinkId
+				+ "." + outLinkCounter, Signal.class));
+				signalSystem.addSignalData(signal);
+				signal.setLinkId(inLinkId);
+				
+				// add turning move restrictions and lanes if necessary
+				switch (this.laneType) {
+				case TRIVIAL:
+					LanesToLinkAssignment20 linkLanes = this.scenario.getLanes()
+							.getLanesToLinkAssignments().get(inLinkId);
+					// the link only contains one lane (the trivial lane)
+					signal.addLaneId(linkLanes.getLanes().firstKey());
+				case NONE:
+					// turning move restrictions are necessary for TRIVIAL and NONE
+					signal.addTurningMoveRestriction(outLinkId);
+					break;
+				case REALISTIC:
+					// find and add the correct lane if it exists
+					linkLanes = this.scenario.getLanes().getLanesToLinkAssignments()
+							.get(inLinkId);
+					if (linkLanes != null) {
+						for (Lane lane : linkLanes.getLanes().values()) {
+							if (lane.getToLinkIds() != null && !lane.getToLinkIds().isEmpty() 
+									&& lane.getToLinkIds().contains(outLinkId))
+								// correct lane found
+								signal.addLaneId(lane.getId());
+						}
+					}
+					break;
+				}
+			}
+		}
+	}
+
+	private void createSignalGroups() {
+
+		SignalsData signalsData = (SignalsData) this.scenario
+				.getScenarioElement(SignalsData.ELEMENT_NAME);
+		SignalGroupsData signalGroups = signalsData.getSignalGroupsData();
+		SignalSystemsData signalSystems = signalsData.getSignalSystemsData();
+
+		// create signal groups for each signal system
+		for (SignalSystemData system : signalSystems.getSignalSystemData()
+				.values()) {
+			SignalUtils.createAndAddSignalGroups4Signals(signalGroups, system);
+		}
+	}
+
+	private void createSignalControl() {
+
+		SignalsData signalsData = (SignalsData) this.scenario
+				.getScenarioElement(SignalsData.ELEMENT_NAME);
+		SignalSystemsData signalSystems = signalsData.getSignalSystemsData();
+		SignalGroupsData signalGroups = signalsData.getSignalGroupsData();
+		SignalControlData signalControl = signalsData.getSignalControlData();
+		SignalControlDataFactory fac = new SignalControlDataFactoryImpl();
+
+		// creates a signal control for all signal systems
+		for (SignalSystemData signalSystem : signalSystems
+				.getSignalSystemData().values()) {
+
+			SignalSystemControllerData signalSystemControl = fac
+					.createSignalSystemControllerData(signalSystem.getId());
+
+			// creates a default plan for the signal system (with defined cycle
+			// time and offset 0)
+			SignalPlanData signalPlan = SignalUtils.createSignalPlan(fac, CYCLE_TIME, 0);
+			
+			signalSystemControl.addSignalPlanData(signalPlan);
+			signalSystemControl
+					.setControllerIdentifier(DefaultPlanbasedSignalSystemController.IDENTIFIER);
+			signalControl.addSignalSystemControllerData(signalSystemControl);
+			
+			// specifies signal group settings for all signal groups of this
+			// signal system
+			for (SignalGroupData signalGroup : signalGroups
+					.getSignalGroupDataBySystemId(signalSystem.getId())
+					.values()) {
+				
+				switch (this.signalType){
+				case GREEN_WAVE_Z:
+					// create signal control such that the middle route is preferred
+					createGreenWaveZSignalControl(fac, signalPlan, signalGroup.getId());
+					break;
+				case GREEN_WAVE_SO:
+					// create signal control such that the outer routes are preferred
+					createGreenWaveSOSignalControl(fac, signalPlan, signalGroup.getId());
+					break;
+				case ALL_GREEN:
+				case ONE_SECOND_Z:
+				case ONE_SECOND_SO:
+					// create all day green onset and dropping
+					// and change it afterwards in case of ONE_SECOND_* control
+					signalPlan.addSignalGroupSettings(SignalUtils.createSetting4SignalGroup(
+							fac, signalGroup.getId(), 0, CYCLE_TIME));
+					break;
+				case SIGNAL4_ONE_SECOND_SO:
+					createSignal4Setting(fac, signalPlan, signalGroup.getId(), false);
+					break;
+				case SIGNAL4_ONE_SECOND_Z:
+					createSignal4Setting(fac, signalPlan, signalGroup.getId(), true);
+					break;
+				default:
+					break;
+				}
+			}
+		}
+		
+		// change the overall signal control to ONE_SECOND_Z or ONE_SECOND_SO respectively if necessary
+		switch (this.signalType){
+		case ONE_SECOND_Z:
+			// change all day green signal control such that
+			// the middle route gets only green for one second a cycle
+			changeAllGreenSignalControlTo1Z();
+			break;
+		case ONE_SECOND_SO:
+			// change all day green signal control such that
+			// the outer routes get only green for one second a cycle
+			changeAllGreenSignalControlTo1SO();
+			break;
+		default:
+			break;
+		}
+	}
+
+	private void createGreenWaveZSignalControl(SignalControlDataFactory fac, SignalPlanData signalPlan,
+			Id<SignalGroup> signalGroupId) {
+		int onset = 0;
+		int dropping = 0;
+		int signalSystemOffset = 0;
+		// set onset and dropping for each signal group and offset for each signal system
+		switch (signalGroupId.toString()){
+		case "signal1_2.1": // signal for turning left (upper or middle route) at node 2
+			onset = 0;
+			dropping = 30 - INTERGREEN_TIME;
+			signalSystemOffset = 0;
+			break;
+		case "signal1_2.2": // signal for turning right (lower route) at node 2
+			onset = 30;
+			dropping = 60 - INTERGREEN_TIME;
+			signalSystemOffset = 0;
+			break;
+		case "signal23_3.1":
+		case "signal2_3.1": // signals for turning right (middle route) at node 3
+			onset = 0;
+			dropping = 30 - INTERGREEN_TIME;
+			signalSystemOffset = 10;
+			break;
+		case "signal23_3.2":
+		case "signal2_32": // signals for going straight on (upper route) at node 3
+			onset = 30;
+			dropping = 60 - INTERGREEN_TIME;
+			signalSystemOffset = 10;
+			break;
+		case "signal3_4.1": // signal at link 3_4 (middle route at node 4)
+			onset = 0;
+			dropping = 30 - INTERGREEN_TIME;
+			signalSystemOffset = 11;
+			break;
+		case "signal24_4.1":
+		case "signal2_4.1": // signals at link 2_4 (lower route at node 4)
+			onset = 30;
+			dropping = 60 - INTERGREEN_TIME;
+			signalSystemOffset = 11;
+			break;
+		case "signal45_5.1":
+		case "signal4_5.1": // signals at link 4_5 (lower or middle route at node 5)
+			onset = 0;
+			dropping = 30 - INTERGREEN_TIME;
+			signalSystemOffset = 21;
+			break;
+		case "signal3_5.1": // signal at link 3_5 (upper route at node 5)
+			onset = 30;
+			dropping = 60 - INTERGREEN_TIME;
+			signalSystemOffset = 21;
+			break;
+		default:
+			log.error("Signal group id " + signalGroupId + " is not known.");
+			break;
+		}
+		signalPlan.addSignalGroupSettings(SignalUtils.createSetting4SignalGroup(fac, signalGroupId, onset, dropping));
+		signalPlan.setOffset(signalSystemOffset);
+	}
+
+	private void createGreenWaveSOSignalControl(SignalControlDataFactory fac, SignalPlanData signalPlan,
+			Id<SignalGroup> signalGroupId) {
+		int onset = 0;
+		int dropping = 0;
+		int signalSystemOffset = 0;
+		// set onset and dropping for each signal group and offset for each signal system
+		switch (signalGroupId.toString()){
+		case "signal1_2.1": // signal for turning left (upper or middle route) at node 2
+			onset = 0;
+			dropping = 30 - INTERGREEN_TIME;
+			signalSystemOffset = 0;
+			break;
+		case "signal1_2.2": // signal for turning right (lower route) at node 2
+			onset = 30;
+			dropping = 60 - INTERGREEN_TIME;
+			signalSystemOffset = 0;
+			break;
+		case "signal23_3.1":
+		case "signal2_3.1": // signals for turning right (middle route) at node 3
+			onset = 30;
+			dropping = 60 - INTERGREEN_TIME;
+			signalSystemOffset = 10;
+			break;
+		case "signal23_3.2":
+		case "signal2_32": // signals for going straight on (upper route) at node 3
+			onset = 0;
+			dropping = 30 - INTERGREEN_TIME;
+			signalSystemOffset = 10;
+			break;
+		case "signal3_4.1": // signal at link 3_4 (middle route at node 4)
+			onset = 0;
+			dropping = 30 - INTERGREEN_TIME;
+			signalSystemOffset = 20;
+			break;
+		case "signal24_4.1":
+		case "signal2_4.1": // signals at link 2_4 (lower route at node 4)
+			onset = 30;
+			dropping = 60 - INTERGREEN_TIME;
+			signalSystemOffset = 20;
+			break;
+		case "signal45_5.1":
+		case "signal4_5.1": // signals at link 4_5 (lower or middle route at node 5)
+			onset = 30;
+			dropping = 60 - INTERGREEN_TIME;
+			signalSystemOffset = 30;
+			break;
+		case "signal3_5.1": // signal at link 3_5 (upper route at node 5)
+			onset = 0;
+			dropping = 30 - INTERGREEN_TIME;
+			signalSystemOffset = 30;
+			break;
+		default:
+			log.error("Signal group id " + signalGroupId + " is not known.");
+			break;
+		}
+		signalPlan.addSignalGroupSettings(SignalUtils.createSetting4SignalGroup(fac, signalGroupId, onset, dropping));
+		signalPlan.setOffset(signalSystemOffset);
+	}
+
+	private void createSignal4Setting(SignalControlDataFactory fac, SignalPlanData signalPlan, Id<SignalGroup> signalGroupId, boolean forceSO) {
+		int onset = 0;
+		int dropping = 0;
+		// set onset and dropping depending on the signal group and signal control type
+		switch (signalGroupId.toString()){
+		case "signal3_4.1": // signal at node 4 for the middle route
+			if (forceSO){
+				// set 1 second green for the middle route
+				onset = 0;
+				dropping = 1;
+			} else { // force Z
+				// set 59 seconds green for the middle route
+				onset = 1;
+				dropping = 60;
+			}
+			break;
+		case "signal24_4.1":
+		case "signal2_4.1": // signal at node 4 for the lower route
+			if (forceSO){
+				// set 59 seconds green for the lower route
+				onset = 1;
+				dropping = 60;
+			} else { // force Z
+				// set 1 second green for the lower route
+				onset = 0;
+				dropping = 1;
+			}
+			break;
+		default:
+			log.error("This method was called for signal group ID " + signalGroupId 
+					+ " but should not be called for other signal groups than the ones of signal system 4.");
+			break;
+		}
+		signalPlan.addSignalGroupSettings(SignalUtils.createSetting4SignalGroup(fac, signalGroupId, onset, dropping));
+	}
+
+	/**
+	 * Sets the signal at link 3_4 (i.e. the middle route) green for only one
+	 * second a cycle. (Green for no seconds is not possible.)
+	 * 
+	 * Assumes that the middle link (3_4) exists.
+	 */
+	private void changeAllGreenSignalControlTo1Z() {
+
+		SignalsData signalsData = (SignalsData) this.scenario
+				.getScenarioElement(SignalsData.ELEMENT_NAME);
+		SignalControlData signalControl = signalsData.getSignalControlData();
+
+		SignalSystemControllerData signalSystem4Control = signalControl
+				.getSignalSystemControllerDataBySystemId().get(
+						Id.create("signalSystem4", SignalSystem.class));
+		for (SignalPlanData signalPlan : signalSystem4Control
+				.getSignalPlanData().values()) {
+			// note: every signal system has only one signal plan here
+
+			// pick the signal at link 3_4 (which is the middle link) from the
+			// signal plan
+			SignalGroupSettingsData signalGroupZSetting = signalPlan
+						.getSignalGroupSettingsDataByGroupId().get(
+								Id.create("signal3_4.1", SignalGroup.class));
+
+			// set the signal green for only one second
+			signalGroupZSetting.setOnset(0);
+			signalGroupZSetting.setDropping(1);
+			
+			// pick the signal at link 2_4 (or 24_4 respectively) from the signal plan
+			// (which is the lower link in front of crossing 4) 
+			SignalGroupSettingsData signalGroupVSetting;
+			if (signalPlan.getSignalGroupSettingsDataByGroupId().containsKey(Id.create("signal2_4.1", SignalGroup.class)))
+				signalGroupVSetting = signalPlan.getSignalGroupSettingsDataByGroupId().get(Id.create("signal2_4.1", SignalGroup.class));
+			else
+				signalGroupVSetting = signalPlan.getSignalGroupSettingsDataByGroupId().get(Id.create("signal24_4.1", SignalGroup.class));
+
+			// set the signal green for only one second
+			signalGroupVSetting.setOnset(1);
+			signalGroupVSetting.setDropping(60);
+		}
+	}
+
+	/**
+	 * Sets the signal for turning right at link 1_2 and the signal for going
+	 * straight on at link 2_3 green for only one second a cylce. (Green for no
+	 * seconds is not possible.)
+	 */
+	private void changeAllGreenSignalControlTo1SO() {
+		
+		SignalsData signalsData = (SignalsData) this.scenario
+				.getScenarioElement(SignalsData.ELEMENT_NAME);
+		SignalControlData signalControl = signalsData.getSignalControlData();
+
+		// adapt signal system 2
+		SignalSystemControllerData signalSystem2Control = signalControl
+				.getSignalSystemControllerDataBySystemId().get(
+						Id.create("signalSystem2", SignalSystem.class));
+		for (SignalPlanData signalPlan : signalSystem2Control
+				.getSignalPlanData().values()) {
+			// note: every signal system has only one signal plan here
+
+			// pick the second signal at link 1_2 (turning right) from the
+			// signal plan
+			SignalGroupSettingsData signalGroupSOSetting;
+			signalGroupSOSetting = signalPlan
+						.getSignalGroupSettingsDataByGroupId().get(
+								Id.create("signal1_2.2", SignalGroup.class));
+
+			// set the signal green for only one second
+			signalGroupSOSetting.setOnset(0);
+			signalGroupSOSetting.setDropping(1);
+		}
+		
+		// adapt signal system 3
+		SignalSystemControllerData signalSystem3Control = signalControl
+				.getSignalSystemControllerDataBySystemId().get(
+						Id.create("signalSystem3", SignalSystem.class));
+		for (SignalPlanData signalPlan : signalSystem3Control
+				.getSignalPlanData().values()) {
+			// note: every signal system has only one signal plan here
+
+			// pick the second signal at link 2_3 (or 23_3 respectively) (going straight on) 
+			// from the signal plan
+			SignalGroupSettingsData signalGroupSOSetting;
+			if (signalPlan.getSignalGroupSettingsDataByGroupId().containsKey(Id.create("signal2_3.2", SignalGroup.class))){
+				signalGroupSOSetting = signalPlan.getSignalGroupSettingsDataByGroupId().get(Id.create("signal2_3.2", SignalGroup.class));
+			} else {
+				signalGroupSOSetting = signalPlan.getSignalGroupSettingsDataByGroupId().get(Id.create("signal23_3.2", SignalGroup.class));
+			}
+
+			// set the signal green for only one second
+			signalGroupSOSetting.setOnset(0);
+			signalGroupSOSetting.setDropping(1);
+		}
+	}
+
+	public void setLaneType(LaneType laneType) {
+		this.laneType = laneType;
+	}
+
+	public void setSignalType(SignalControlType signalType) {
+		this.signalType = signalType;
+	}
+
+	public void writeSignalFiles(String directory) {
+		SignalsData signalsData = (SignalsData) this.scenario
+				.getScenarioElement(SignalsData.ELEMENT_NAME);
+		
+		new SignalSystemsWriter20(signalsData.getSignalSystemsData()).write(directory + "signalSystems.xml");
+		new SignalControlWriter20(signalsData.getSignalControlData()).write(directory + "signalControl.xml");
+		new SignalGroupsWriter20(signalsData.getSignalGroupsData()).write(directory + "signalGroups.xml");
+	}
+
+}