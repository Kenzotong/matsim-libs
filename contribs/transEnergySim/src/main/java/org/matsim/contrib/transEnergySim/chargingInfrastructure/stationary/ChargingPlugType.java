<<<<<<< HEAD
<<<<<<< HEAD

package org.matsim.contrib.transEnergySim.chargingInfrastructure.stationary;

public interface ChargingPlugType {

	double getChargingPowerInKW();
	double getDischargingPowerInKW(); 
=======
=======

>>>>>>> 6eb79e53
package org.matsim.contrib.transEnergySim.chargingInfrastructure.stationary;

public interface ChargingPlugType {

	double getChargingPowerInKW();
	double getDischargingPowerInKW(); 
<<<<<<< HEAD
>>>>>>> updates to interfaces to match latest BEAM framework changes
	boolean isV1GCapable();
	boolean isV2GCapable();
	String getPlugTypeName();
	
<<<<<<< HEAD
}
=======
}
>>>>>>> updates to interfaces to match latest BEAM framework changes
=======
	boolean isV1GCapable();
	boolean isV2GCapable();
	String getPlugTypeName();
	
}
>>>>>>> 6eb79e53
<|MERGE_RESOLUTION|>--- conflicted
+++ resolved
@@ -1,5 +1,3 @@
-<<<<<<< HEAD
-<<<<<<< HEAD
 
 package org.matsim.contrib.transEnergySim.chargingInfrastructure.stationary;
 
@@ -7,31 +5,8 @@
 
 	double getChargingPowerInKW();
 	double getDischargingPowerInKW(); 
-=======
-=======
-
->>>>>>> 6eb79e53
-package org.matsim.contrib.transEnergySim.chargingInfrastructure.stationary;
-
-public interface ChargingPlugType {
-
-	double getChargingPowerInKW();
-	double getDischargingPowerInKW(); 
-<<<<<<< HEAD
->>>>>>> updates to interfaces to match latest BEAM framework changes
 	boolean isV1GCapable();
 	boolean isV2GCapable();
 	String getPlugTypeName();
 	
-<<<<<<< HEAD
-}
-=======
-}
->>>>>>> updates to interfaces to match latest BEAM framework changes
-=======
-	boolean isV1GCapable();
-	boolean isV2GCapable();
-	String getPlugTypeName();
-	
-}
->>>>>>> 6eb79e53
+}