package org.matsim.contrib.dynagent.run;

import com.google.inject.Singleton;
import org.matsim.core.mobsim.qsim.AbstractQSimModule;
import org.matsim.core.mobsim.qsim.components.QSimComponentsConfig;

public class DynActivityEngineModule extends AbstractQSimModule {
	public final static String COMPONENT_NAME = "DynActivityEngine";

	@Override
	protected void configureQSim() {
<<<<<<< HEAD
		bind(DynActivityEngine.class).in( Singleton.class ) ;
=======
		bind(DynActivityEngine.class).asEagerSingleton();
>>>>>>> 80a33f60
		addQSimComponentBinding( COMPONENT_NAME ).to( DynActivityEngine.class );
	}

	public static void configureComponents(QSimComponentsConfig components) {
//		components.removeNamedComponent(ActivityEngineModule.COMPONENT_NAME);
<<<<<<< HEAD
=======
		// do not remove this one any more since multiple activity handlers are allowed. kai, apr'19

>>>>>>> 80a33f60
		components.addNamedComponent(COMPONENT_NAME);
	}
}<|MERGE_RESOLUTION|>--- conflicted
+++ resolved
@@ -1,6 +1,5 @@
 package org.matsim.contrib.dynagent.run;
 
-import com.google.inject.Singleton;
 import org.matsim.core.mobsim.qsim.AbstractQSimModule;
 import org.matsim.core.mobsim.qsim.components.QSimComponentsConfig;
 
@@ -9,21 +8,14 @@
 
 	@Override
 	protected void configureQSim() {
-<<<<<<< HEAD
-		bind(DynActivityEngine.class).in( Singleton.class ) ;
-=======
 		bind(DynActivityEngine.class).asEagerSingleton();
->>>>>>> 80a33f60
 		addQSimComponentBinding( COMPONENT_NAME ).to( DynActivityEngine.class );
 	}
 
 	public static void configureComponents(QSimComponentsConfig components) {
 //		components.removeNamedComponent(ActivityEngineModule.COMPONENT_NAME);
-<<<<<<< HEAD
-=======
 		// do not remove this one any more since multiple activity handlers are allowed. kai, apr'19
 
->>>>>>> 80a33f60
 		components.addNamedComponent(COMPONENT_NAME);
 	}
 }