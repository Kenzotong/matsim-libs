/* *********************************************************************** *
 * project: org.matsim.*
 * *********************************************************************** *
 *                                                                         *
 * copyright       : (C) 2018 by the members listed in the COPYING,        *
 *                   LICENSE and WARRANTY file.                            *
 * email           : info at matsim dot org                                *
 *                                                                         *
 * *********************************************************************** *
 *                                                                         *
 *   This program is free software; you can redistribute it and/or modify  *
 *   it under the terms of the GNU General Public License as published by  *
 *   the Free Software Foundation; either version 2 of the License, or     *
 *   (at your option) any later version.                                   *
 *   See also COPYING, LICENSE and WARRANTY file                           *
 *                                                                         *
 * *********************************************************************** */

package org.matsim.contrib.drt.optimizer.rebalancing.mincostflow;

import java.util.Map;

import javax.validation.constraints.Positive;
import javax.validation.constraints.PositiveOrZero;

import org.matsim.core.config.Config;
import org.matsim.core.config.ReflectiveConfigGroup;

/**
 * @author michalm
 */
<<<<<<< HEAD
public class MinCostFlowRebalancingParams extends ReflectiveConfigGroup {
=======
public final class MinCostFlowRebalancingParams extends ReflectiveConfigGroup {
>>>>>>> 2fd61190
	public static final String SET_NAME = "minCostFlowRebalancing";

	public static final String INTERVAL = "interval";
	static final String INTERVAL_EXP = "Specifies how often empty vehicle rebalancing is executed."
<<<<<<< HEAD
			+ " Must be positive. Default is 1800 s.";
=======
			+ " Must be positive. Default is 1800 s. Expects an Integer Value";
>>>>>>> 2fd61190

	public static final String MIN_SERVICE_TIME = "minServiceTime";
	static final String MIN_SERVICE_TIME_EXP = //
			"Minimum remaining service time of an idle/busy vehicle to be considered as rebalancable/soon-idle (respectively)."
					+ " Default is 3600 s. In general, should be higher than interval (e.g. 2 x interval).";

	public static final String MAX_TIME_BEFORE_IDLE = "maxTimeBeforeIdle";
	static final String MAX_TIME_BEFORE_IDLE_EXP = //
			"Maximum remaining time before busy vehicle becomes idle to be considered as soon-idle vehicle."
					+ " Default is 900 s. In general should be lower than interval (e.g. 0.5 x interval)";

	public static final String TARGET_ALPHA = "targetAlpha";
	static final String TARGET_ALPHA_EXP = "alpha coefficient in linear target calculation."
			+ " In general, should be lower than 1.0 to prevent over-reacting and high empty milleage.";

	public static final String TARGET_BETA = "targetBeta";
	static final String TARGET_BETA_EXP = "beta constant in linear target calculation."
			+ " In general, should be lower than 1.0 to prevent over-reacting and high empty milleage.";

	public static final String CELL_SIZE = "cellSize";
	static final String CELL_SIZE_EXP = "size of square cells used for demand aggregation."
			+ " Depends on demand, supply and network. Often used with values in the range of 500 - 2000 m";

	@Positive
	private int interval = 1800;// [s]

	@Positive
	private double minServiceTime = 2 * interval;// [s]

	@PositiveOrZero
	private double maxTimeBeforeIdle = 0.5 * interval;// [s], if 0 then soon-idle vehicle will not be considered

	@PositiveOrZero
	private double targetAlpha = Double.NaN;

	@PositiveOrZero
	private double targetBeta = Double.NaN;

	@Positive
	private double cellSize = Double.NaN;// [m]

	public MinCostFlowRebalancingParams() {
		super(SET_NAME);
	}

	@Override
	protected void checkConsistency(Config config) {
		super.checkConsistency(config);

		if (getMinServiceTime() <= getMaxTimeBeforeIdle()) {
			throw new RuntimeException(MinCostFlowRebalancingParams.MIN_SERVICE_TIME
					+ " must be greater than "
					+ MinCostFlowRebalancingParams.MAX_TIME_BEFORE_IDLE);
		}
	}

	@Override
	public Map<String, String> getComments() {
		Map<String, String> map = super.getComments();
		map.put(INTERVAL, INTERVAL_EXP);
		map.put(MIN_SERVICE_TIME, MIN_SERVICE_TIME_EXP);
		map.put(MAX_TIME_BEFORE_IDLE, MAX_TIME_BEFORE_IDLE_EXP);
		map.put(TARGET_ALPHA, TARGET_ALPHA_EXP);
		map.put(TARGET_BETA, TARGET_BETA_EXP);
		map.put(CELL_SIZE, CELL_SIZE_EXP);
		return map;
	}

	/**
	 * @return -- {@value #INTERVAL_EXP}
	 */
	@StringGetter(INTERVAL)
	public int getInterval() {
		return interval;
	}

	/**
	 * @param interval -- {@value #INTERVAL_EXP}
	 */
	@StringSetter(INTERVAL)
	public void setInterval(int interval) {
		this.interval = interval;
	}

	/**
	 * @return -- {@value #MIN_SERVICE_TIME_EXP}
	 */
	@StringGetter(MIN_SERVICE_TIME)
	public double getMinServiceTime() {
		return minServiceTime;
	}

	/**
	 * @param minServiceTime -- {@value #MIN_SERVICE_TIME_EXP}
	 */
	@StringSetter(MIN_SERVICE_TIME)
	public void setMinServiceTime(double minServiceTime) {
		this.minServiceTime = minServiceTime;
	}

	/**
	 * @return -- {@value #MAX_TIME_BEFORE_IDLE_EXP}
	 */
	@StringGetter(MAX_TIME_BEFORE_IDLE)
	public double getMaxTimeBeforeIdle() {
		return maxTimeBeforeIdle;
	}

	/**
	 * @param maxTimeBeforeIdle-- {@value #MAX_TIME_BEFORE_IDLE_EXP}
	 */
	@StringSetter(MAX_TIME_BEFORE_IDLE)
	public void setMaxTimeBeforeIdle(double maxTimeBeforeIdle) {
		this.maxTimeBeforeIdle = maxTimeBeforeIdle;
	}

	/**
	 * @return -- {@value #TARGET_ALPHA_EXP}
	 */
	@StringGetter(TARGET_ALPHA)
	public double getTargetAlpha() {
		return targetAlpha;
	}

	/**
	 * @param targetAlpha -- {@value #TARGET_ALPHA_EXP}
	 */
	@StringSetter(TARGET_ALPHA)
	public void setTargetAlpha(double targetAlpha) {
		this.targetAlpha = targetAlpha;
	}

	/**
	 * @return -- {@value #TARGET_BETA_EXP}
	 */
	@StringGetter(TARGET_BETA)
	public double getTargetBeta() {
		return targetBeta;
	}

	/**
	 * @param targetBeta -- {@value #TARGET_BETA_EXP}
	 */
	@StringSetter(TARGET_BETA)
	public void setTargetBeta(double targetBeta) {
		this.targetBeta = targetBeta;
	}

	/**
	 * @return -- {@value #CELL_SIZE_EXP}
	 */
	@StringGetter(CELL_SIZE)
	public double getCellSize() {
		return cellSize;
	}

	/**
	 * @param cellSize -- {@value #CELL_SIZE_EXP}
	 */
	@StringSetter(CELL_SIZE)
	public void setCellSize(double cellSize) {
		this.cellSize = cellSize;
	}
}<|MERGE_RESOLUTION|>--- conflicted
+++ resolved
@@ -29,20 +29,12 @@
 /**
  * @author michalm
  */
-<<<<<<< HEAD
-public class MinCostFlowRebalancingParams extends ReflectiveConfigGroup {
-=======
 public final class MinCostFlowRebalancingParams extends ReflectiveConfigGroup {
->>>>>>> 2fd61190
 	public static final String SET_NAME = "minCostFlowRebalancing";
 
 	public static final String INTERVAL = "interval";
 	static final String INTERVAL_EXP = "Specifies how often empty vehicle rebalancing is executed."
-<<<<<<< HEAD
-			+ " Must be positive. Default is 1800 s.";
-=======
 			+ " Must be positive. Default is 1800 s. Expects an Integer Value";
->>>>>>> 2fd61190
 
 	public static final String MIN_SERVICE_TIME = "minServiceTime";
 	static final String MIN_SERVICE_TIME_EXP = //
