/* *********************************************************************** *
 * project: org.matsim.*
 *                                                                         *
 * *********************************************************************** *
 *                                                                         *
 * copyright       : (C) 2016 by the members listed in the COPYING,        *
 *                   LICENSE and WARRANTY file.                            *
 * email           : info at matsim dot org                                *
 *                                                                         *
 * *********************************************************************** *
 *                                                                         *
 *   This program is free software; you can redistribute it and/or modify  *
 *   it under the terms of the GNU General Public License as published by  *
 *   the Free Software Foundation; either version 2 of the License, or     *
 *   (at your option) any later version.                                   *
 *   See also COPYING, LICENSE and WARRANTY file                           *
 *                                                                         *
 * *********************************************************************** */

package org.matsim.contrib.edrt.run;

import java.net.URL;

import org.matsim.contrib.drt.run.DrtConfigGroup;
import org.matsim.contrib.dvrp.run.DvrpConfigGroup;
import org.matsim.contrib.edrt.optimizer.EDrtVehicleDataEntryFactory.EDrtVehicleDataEntryFactoryProvider;
import org.matsim.contrib.ev.EvConfigGroup;
import org.matsim.contrib.ev.charging.ChargeUpToMaxSocStrategy;
import org.matsim.contrib.ev.charging.ChargingLogic;
import org.matsim.contrib.ev.charging.ChargingPower;
import org.matsim.contrib.ev.charging.ChargingWithQueueingAndAssignmentLogic;
import org.matsim.contrib.ev.charging.FixedSpeedCharging;
import org.matsim.contrib.ev.temperature.TemperatureService;
import org.matsim.core.config.Config;
import org.matsim.core.config.ConfigUtils;
import org.matsim.core.controler.AbstractModule;
import org.matsim.core.controler.Controler;
import org.matsim.core.controler.OutputDirectoryHierarchy.OverwriteFileSetting;
import org.matsim.vis.otfvis.OTFVisConfigGroup;

public class RunEDrtScenario {
	private static final double CHARGING_SPEED_FACTOR = 1.; // full speed
	private static final double MAX_RELATIVE_SOC = 0.8;// charge up to 80% SOC
	private static final double MIN_RELATIVE_SOC = 0.2;// send to chargers vehicles below 20% SOC
	private static final double TEMPERATURE = 20;// oC

	public static void run(URL configUrl, boolean otfvis) {
		Config config = ConfigUtils.loadConfig(configUrl, new DrtConfigGroup(), new DvrpConfigGroup(),
				new OTFVisConfigGroup(), new EvConfigGroup());
		config.controler().setOverwriteFileSetting(OverwriteFileSetting.overwriteExistingFiles);
		createControler(config, otfvis).run();
	}

	public static Controler createControler(Config config, boolean otfvis) {
		DrtConfigGroup drtCfg = DrtConfigGroup.get(config);
		Controler controler = EDrtControlerCreator.createControler(config, otfvis);

		controler.addOverridingModule(new AbstractModule() {
			@Override
			public void install() {
				install(createEvDvrpIntegrationModule(drtCfg.getMode()));
				bind(EDrtVehicleDataEntryFactoryProvider.class).toInstance(
						new EDrtVehicleDataEntryFactoryProvider(MIN_RELATIVE_SOC));

				bind(ChargingLogic.Factory.class).toProvider(new ChargingWithQueueingAndAssignmentLogic.FactoryProvider(
						charger -> new ChargeUpToMaxSocStrategy(charger, MAX_RELATIVE_SOC)));

				bind(ChargingPower.Factory.class).toInstance(ev -> new FixedSpeedCharging(ev, CHARGING_SPEED_FACTOR));

<<<<<<< HEAD
	private static boolean isTurnedOn(DvrpVehicleSpecification vehicle, double time) {
		//FIXME should use actual vehicle to check if schedule is STARTED
		return vehicle.getServiceBeginTime() <= time && time <= vehicle.getServiceEndTime();
	}
=======
				bind(TemperatureService.class).toInstance(linkId -> TEMPERATURE);
			}
		});
>>>>>>> 2fd61190

		return controler;
	}
}<|MERGE_RESOLUTION|>--- conflicted
+++ resolved
@@ -58,7 +58,6 @@
 		controler.addOverridingModule(new AbstractModule() {
 			@Override
 			public void install() {
-				install(createEvDvrpIntegrationModule(drtCfg.getMode()));
 				bind(EDrtVehicleDataEntryFactoryProvider.class).toInstance(
 						new EDrtVehicleDataEntryFactoryProvider(MIN_RELATIVE_SOC));
 
@@ -67,16 +66,9 @@
 
 				bind(ChargingPower.Factory.class).toInstance(ev -> new FixedSpeedCharging(ev, CHARGING_SPEED_FACTOR));
 
-<<<<<<< HEAD
-	private static boolean isTurnedOn(DvrpVehicleSpecification vehicle, double time) {
-		//FIXME should use actual vehicle to check if schedule is STARTED
-		return vehicle.getServiceBeginTime() <= time && time <= vehicle.getServiceEndTime();
-	}
-=======
 				bind(TemperatureService.class).toInstance(linkId -> TEMPERATURE);
 			}
 		});
->>>>>>> 2fd61190
 
 		return controler;
 	}
