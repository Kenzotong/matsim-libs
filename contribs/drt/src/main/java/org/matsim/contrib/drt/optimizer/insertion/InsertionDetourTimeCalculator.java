package org.matsim.contrib.drt.optimizer.insertion;

import static org.matsim.contrib.drt.schedule.DrtTaskBaseType.STOP;

import java.util.function.ToDoubleFunction;

import javax.annotation.Nullable;

import org.matsim.contrib.drt.optimizer.VehicleEntry;
import org.matsim.contrib.drt.optimizer.insertion.InsertionCostCalculator.DetourTimeInfo;

/**
 * @author Michal Maciejewski (michalm)
 */
<<<<<<< HEAD
public class InsertionDetourTimeCalculator<D> {
=======
public final class InsertionDetourTimeCalculator<D> {
>>>>>>> 06af8d57
	private final double stopDuration;
	private final ToDoubleFunction<D> detourTime;

	// If the detour data uses approximated detour times (e.g. beeline or matrix-based), provide the same estimator for
	// replaced drives to avoid systematic errors
	// When null, the replaced drive duration is derived from the schedule
	@Nullable
	private final DetourTimeEstimator replacedDriveTimeEstimator;

	public InsertionDetourTimeCalculator(double stopDuration, ToDoubleFunction<D> detourTime,
			@Nullable DetourTimeEstimator replacedDriveTimeEstimator) {
		this.stopDuration = stopDuration;
		this.detourTime = detourTime;
		this.replacedDriveTimeEstimator = replacedDriveTimeEstimator;
	}

	public DetourTimeInfo calculateDetourTimeInfo(InsertionWithDetourData<D> insertion) {
		InsertionGenerator.InsertionPoint pickup = insertion.getPickup();
		InsertionGenerator.InsertionPoint dropoff = insertion.getDropoff();
		if (pickup.index == dropoff.index) {
			//handle the pickup->dropoff case separately
			return calculateDetourTimeInfoForIfPickupToDropoffDetour(insertion);
		}

		VehicleEntry vEntry = insertion.getVehicleEntry();

		final double departureTime;
		final double pickupTimeLoss;
		double toPickupDepartureTime = pickup.previousWaypoint.getDepartureTime();
		if (pickup.newWaypoint.getLink() == pickup.previousWaypoint.getLink()) {
			// no detour, but possible additional stop duration
			double additionalStopDuration = calcAdditionalPickupStopDurationIfSameLinkAsPrevious(vEntry, pickup.index);
			pickupTimeLoss = additionalStopDuration;
			departureTime = toPickupDepartureTime + additionalStopDuration;
		} else {
			double toPickupTT = detourTime.applyAsDouble(insertion.getDetourToPickup());
			double fromPickupTT = detourTime.applyAsDouble(insertion.getDetourFromPickup());
			double replacedDriveTT = calculateReplacedDriveDuration(vEntry, pickup.index);
			pickupTimeLoss = toPickupTT + stopDuration + fromPickupTT - replacedDriveTT;
			departureTime = toPickupDepartureTime + toPickupTT + stopDuration;
		}

		final double arrivalTime;
		final double dropoffTimeLoss;
		if (dropoff.newWaypoint.getLink() == dropoff.previousWaypoint.getLink()) {
			// no detour, no additional stop duration
			dropoffTimeLoss = 0;
			arrivalTime = dropoff.previousWaypoint.getArrivalTime() + pickupTimeLoss;
		} else {
			double toDropoffTT = detourTime.applyAsDouble(insertion.getDetourToDropoff());
			double fromDropoffTT = detourTime.applyAsDouble(insertion.getDetourFromDropoff());
			double replacedDriveTT = calculateReplacedDriveDuration(insertion.getVehicleEntry(), dropoff.index);
			dropoffTimeLoss = toDropoffTT + stopDuration + fromDropoffTT - replacedDriveTT;
			arrivalTime = dropoff.previousWaypoint.getDepartureTime() + pickupTimeLoss + toDropoffTT;
		}

		return new DetourTimeInfo(departureTime, arrivalTime, pickupTimeLoss, dropoffTimeLoss);
	}

	private DetourTimeInfo calculateDetourTimeInfoForIfPickupToDropoffDetour(InsertionWithDetourData<D> insertion) {
		VehicleEntry vEntry = insertion.getVehicleEntry();
		InsertionGenerator.InsertionPoint pickup = insertion.getPickup();

		final double toPickupTT;
		final double additionalPickupStopDuration;
		if (pickup.newWaypoint.getLink() == pickup.previousWaypoint.getLink()) {
			// no drive to pickup, but possible additional stop duration
			toPickupTT = 0;
			additionalPickupStopDuration = calcAdditionalPickupStopDurationIfSameLinkAsPrevious(vEntry, pickup.index);
		} else {
			toPickupTT = detourTime.applyAsDouble(insertion.getDetourToPickup());
			additionalPickupStopDuration = stopDuration;
		}

		double fromPickupToDropoffTT = detourTime.applyAsDouble(insertion.getDetourFromPickup());
		double fromDropoffTT = detourTime.applyAsDouble(insertion.getDetourFromDropoff());
		double replacedDriveTT = calculateReplacedDriveDuration(vEntry, pickup.index);
		double pickupTimeLoss = toPickupTT + additionalPickupStopDuration + fromPickupToDropoffTT - replacedDriveTT;
		double dropoffTimeLoss = stopDuration + fromDropoffTT;

		double departureTime = pickup.previousWaypoint.getDepartureTime() + toPickupTT + additionalPickupStopDuration;
		double arrivalTime = departureTime + fromPickupToDropoffTT;

		return new DetourTimeInfo(departureTime, arrivalTime, pickupTimeLoss, dropoffTimeLoss);
	}

	private double calcAdditionalPickupStopDurationIfSameLinkAsPrevious(VehicleEntry vEntry, int pickupIdx) {
		if (pickupIdx > 0) {
			return 0;
		}
		var startTask = vEntry.start.task;
		return startTask.isPresent() && STOP.isBaseTypeOf(startTask.get()) ? 0 : stopDuration;
	}

	private double calculateReplacedDriveDuration(VehicleEntry vEntry, int insertionIdx) {
		if (vEntry.isAfterLastStop(insertionIdx)) {
			return 0;// end of route - bus would wait there
		}

		if (replacedDriveTimeEstimator != null) {
			//use the approximated drive times instead of deriving (presumably more accurate) times from the schedule
			return replacedDriveTimeEstimator.estimateTime(vEntry.getWaypoint(insertionIdx).getLink(),
					vEntry.getWaypoint(insertionIdx + 1).getLink());
		}

		double replacedDriveStartTime = vEntry.getWaypoint(insertionIdx).getDepartureTime();
		double replacedDriveEndTime = vEntry.stops.get(insertionIdx).task.getBeginTime();
		return replacedDriveEndTime - replacedDriveStartTime;
	}
}<|MERGE_RESOLUTION|>--- conflicted
+++ resolved
@@ -12,11 +12,7 @@
 /**
  * @author Michal Maciejewski (michalm)
  */
-<<<<<<< HEAD
-public class InsertionDetourTimeCalculator<D> {
-=======
 public final class InsertionDetourTimeCalculator<D> {
->>>>>>> 06af8d57
 	private final double stopDuration;
 	private final ToDoubleFunction<D> detourTime;
 
