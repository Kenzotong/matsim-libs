/* *********************************************************************** *
 * project: org.matsim.*
 *                                                                         *
 * *********************************************************************** *
 *                                                                         *
 * copyright       : (C) 2017 by the members listed in the COPYING,        *
 *                   LICENSE and WARRANTY file.                            *
 * email           : info at matsim dot org                                *
 *                                                                         *
 * *********************************************************************** *
 *                                                                         *
 *   This program is free software; you can redistribute it and/or modify  *
 *   it under the terms of the GNU General Public License as published by  *
 *   the Free Software Foundation; either version 2 of the License, or     *
 *   (at your option) any later version.                                   *
 *   See also COPYING, LICENSE and WARRANTY file                           *
 *                                                                         *
 * *********************************************************************** */

package org.matsim.contrib.drt.analysis;

<<<<<<< HEAD
import static java.util.stream.Collectors.toList;

import java.awt.BasicStroke;
import java.awt.Color;
import java.io.BufferedWriter;
import java.io.FileOutputStream;
import java.io.IOException;
import java.text.DecimalFormat;
import java.text.DecimalFormatSymbols;
import java.text.ParseException;
import java.text.SimpleDateFormat;
import java.util.*;
import java.util.function.Function;
import java.util.stream.Collectors;

=======
import com.google.common.base.Preconditions;
>>>>>>> be45159e
import org.apache.commons.lang3.tuple.Pair;
import org.apache.commons.math3.stat.descriptive.DescriptiveStatistics;
import org.apache.logging.log4j.LogManager;
import org.jfree.chart.ChartFactory;
import org.jfree.chart.ChartUtils;
import org.jfree.chart.JFreeChart;
import org.jfree.chart.axis.NumberAxis;
import org.jfree.chart.plot.XYPlot;
import org.jfree.chart.renderer.xy.XYItemRenderer;
import org.jfree.data.time.Minute;
import org.jfree.data.time.TimeSeries;
import org.jfree.data.time.TimeSeriesCollection;
import org.jfree.data.xy.XYSeries;
import org.matsim.api.core.v01.Coord;
import org.matsim.api.core.v01.Id;
import org.matsim.api.core.v01.events.PersonDepartureEvent;
import org.matsim.api.core.v01.events.PersonMoneyEvent;
import org.matsim.api.core.v01.network.Link;
import org.matsim.api.core.v01.network.Network;
import org.matsim.api.core.v01.population.Person;
import org.matsim.contrib.common.timeprofile.TimeProfileCharts;
import org.matsim.contrib.common.util.ChartSaveUtils;
import org.matsim.contrib.drt.analysis.DrtEventSequenceCollector.EventSequence;
import org.matsim.contrib.drt.passenger.events.DrtRequestSubmittedEvent;
import org.matsim.contrib.drt.run.DrtConfigGroup;
import org.matsim.contrib.drt.schedule.DrtStayTask;
import org.matsim.contrib.dvrp.analysis.VehicleOccupancyProfileCalculator;
import org.matsim.contrib.dvrp.fleet.DvrpVehicle;
import org.matsim.contrib.dvrp.fleet.DvrpVehicleSpecification;
import org.matsim.contrib.dvrp.fleet.FleetSpecification;
import org.matsim.contrib.dvrp.optimizer.Request;
import org.matsim.contrib.dvrp.passenger.PassengerPickedUpEvent;
import org.matsim.contrib.dvrp.passenger.PassengerRequestRejectedEvent;
import org.matsim.core.config.Config;
import org.matsim.core.config.groups.QSimConfigGroup;
import org.matsim.core.controler.MatsimServices;
import org.matsim.core.controler.events.IterationEndsEvent;
import org.matsim.core.controler.events.ShutdownEvent;
import org.matsim.core.controler.listener.IterationEndsListener;
import org.matsim.core.controler.listener.ShutdownListener;
import org.matsim.core.utils.io.IOUtils;
import org.matsim.core.utils.misc.Time;
import org.matsim.vehicles.Vehicle;

import java.awt.*;
import java.io.BufferedWriter;
import java.io.FileOutputStream;
import java.io.IOException;
import java.text.DecimalFormat;
import java.text.DecimalFormatSymbols;
import java.text.ParseException;
import java.text.SimpleDateFormat;
import java.util.List;
import java.util.*;
import java.util.function.Function;
import java.util.stream.Collectors;

import static java.util.stream.Collectors.toList;

/**
 * @author jbischoff
 */
public class DrtAnalysisControlerListener implements IterationEndsListener, ShutdownListener {

	private final DrtVehicleDistanceStats drtVehicleStats;
	private final MatsimServices matsimServices;
	private final Network network;
	private final DrtEventSequenceCollector drtEventSequenceCollector;
	private final VehicleOccupancyProfileCalculator vehicleOccupancyProfileCalculator;
	private final DrtConfigGroup drtCfg;
	private final QSimConfigGroup qSimCfg;
	private boolean headerWritten = false;
	private boolean vheaderWritten = false;
	private final String runId;
	private final DecimalFormat format = new DecimalFormat();
	private final int maxcap;
	private static final String notAvailableString = "NA";

	private final String delimiter;

	DrtAnalysisControlerListener(Config config, DrtConfigGroup drtCfg, FleetSpecification fleet, DrtVehicleDistanceStats drtVehicleStats,
			MatsimServices matsimServices, Network network, DrtEventSequenceCollector drtEventSequenceCollector,
			VehicleOccupancyProfileCalculator vehicleOccupancyProfileCalculator) {
		this.drtVehicleStats = drtVehicleStats;
		this.matsimServices = matsimServices;
		this.network = network;
		this.drtEventSequenceCollector = drtEventSequenceCollector;
		this.vehicleOccupancyProfileCalculator = vehicleOccupancyProfileCalculator;
		this.drtCfg = drtCfg;
		this.qSimCfg = config.qsim();
		runId = Optional.ofNullable(config.controller().getRunId()).orElse(notAvailableString);
		maxcap = findMaxVehicleCapacity(fleet);

		format.setDecimalFormatSymbols(new DecimalFormatSymbols(Locale.US));
		format.setMinimumIntegerDigits(1);
		format.setMaximumFractionDigits(2);
		format.setGroupingUsed(false);

		this.delimiter = config.global().getDefaultDelimiter();
	}

	private record DrtLeg(Id<Request> request, double departureTime, Id<Person> person, Id<DvrpVehicle> vehicle, Id<Link> fromLinkId, Coord fromCoord,
						  Id<Link> toLinkId, Coord toCoord, double waitTime, double unsharedDistanceEstimate_m, double unsharedTimeEstimate_m,
						  double arrivalTime, double fare, double latestDepartureTime, double latestArrivalTime) {
	}

	private static DrtLeg newDrtLeg(EventSequence sequence, Function<Id<Link>, ? extends Link> linkProvider) {
		Preconditions.checkArgument(sequence.isCompleted());
		DrtRequestSubmittedEvent submittedEvent = sequence.getSubmitted();
		PersonDepartureEvent departureEvent = sequence.getDeparture().get();
		PassengerPickedUpEvent pickedUpEvent = sequence.getPickedUp().get();
		var request = submittedEvent.getRequestId();
		var departureTime = departureEvent.getTime();
		var person = submittedEvent.getPersonId();
		var vehicle = pickedUpEvent.getVehicleId();
		var fromLinkId = submittedEvent.getFromLinkId();
		var fromCoord = linkProvider.apply(fromLinkId).getToNode().getCoord();
		var toLinkId = submittedEvent.getToLinkId();
		var toCoord = linkProvider.apply(toLinkId).getToNode().getCoord();
		var waitTime = pickedUpEvent.getTime() - departureEvent.getTime();
		var unsharedDistanceEstimate_m = submittedEvent.getUnsharedRideDistance();
		var unsharedTimeEstimate_m = submittedEvent.getUnsharedRideTime();
		var arrivalTime = sequence.getDroppedOff().get().getTime();
		// PersonMoneyEvent has negative amount because the agent's money is reduced -> for the operator that is a positive amount
		var fare = sequence.getDrtFares().stream().mapToDouble(PersonMoneyEvent::getAmount).sum();
		var latestDepartureTime = sequence.getSubmitted().getLatestPickupTime();
		var latestArrivalTime = sequence.getSubmitted().getLatestDropoffTime();
		return new DrtLeg(request, departureTime, person, vehicle, fromLinkId, fromCoord, toLinkId, toCoord, waitTime, unsharedDistanceEstimate_m,
				unsharedTimeEstimate_m, arrivalTime, fare, latestDepartureTime, latestArrivalTime);
	}

	@Override
	public void notifyIterationEnds(IterationEndsEvent event) {
		boolean createGraphs = event.getServices().getConfig().controller().isCreateGraphs();

		writeAndPlotWaitTimeEstimateComparison(drtEventSequenceCollector.getPerformedRequestSequences().values(),
				filename(event, "waitTimeComparison", ".png"), filename(event, "waitTimeComparison", ".csv"), createGraphs);

		List<DrtLeg> legs = drtEventSequenceCollector.getPerformedRequestSequences()
				.values()
				.stream()
				.filter(EventSequence::isCompleted)
				.map(sequence -> newDrtLeg(sequence, network.getLinks()::get))
				.sorted(Comparator.comparing(leg -> leg.departureTime))
				.collect(toList());

<<<<<<< HEAD
		List<EventSequence> rejectionEvents = drtEventSequenceCollector.getRejectedRequestSequences()
				.values()
				.stream()
				.sorted(Comparator.comparing(rejectionEvent -> rejectionEvent.getRejected().get().getTime()))
				.collect(Collectors.toList());
=======
		List<PassengerRequestRejectedEvent> rejectionEvents = drtEventSequenceCollector.getRejectedRequestSequences()
			.values()
			.stream()
			.map(eventSequence -> eventSequence.getRejected().get())
			.sorted(Comparator.comparing(rejectionEvent -> rejectionEvent.getTime()))
			.collect(toList());
>>>>>>> be45159e

		collection2Text(drtEventSequenceCollector.getRejectedRequestSequences().values(), filename(event, "drt_rejections", ".csv"),
				String.join(delimiter, "time", "personId", "fromLinkId", "toLinkId", "fromX", "fromY", "toX", "toY"), seq -> {
					DrtRequestSubmittedEvent submission = seq.getSubmitted();
					Coord fromCoord = network.getLinks().get(submission.getFromLinkId()).getToNode().getCoord();
					Coord toCoord = network.getLinks().get(submission.getToLinkId()).getToNode().getCoord();
					return String.join(delimiter, submission.getTime() + "",//
							submission.getPersonId() + "",//
							submission.getFromLinkId() + "",//
							submission.getToLinkId() + "",//
							fromCoord.getX() + "",//
							fromCoord.getY() + "",//
							toCoord.getX() + "",//
							toCoord.getY() + "");
				});

		double rejectionRate = (double)drtEventSequenceCollector.getRejectedRequestSequences().size()
				/ drtEventSequenceCollector.getRequestSubmissions().size();
		String legsSummarize = summarizeLegs(legs, drtVehicleStats.getTravelDistances(), drtEventSequenceCollector.getDrtFarePersonMoneyEvents(),
				delimiter);
		double directDistanceMean = getDirectDistanceMean(legs);
		writeIterationPassengerStats(
				legsSummarize + delimiter + drtEventSequenceCollector.getRejectedRequestSequences().size() + delimiter + format.format(rejectionRate),
				event.getIteration());
		double l_d = getTotalDistance(drtVehicleStats.getVehicleStates()) / (legs.size() * directDistanceMean);

		MinCountAndShareIdleVehiclesOverDay minCountAndShareIdleVehiclesOverDay = getMinCountAndShareIdleVehiclesOverDay();
		String vehStats = summarizeVehicles(drtVehicleStats.getVehicleStates(), delimiter)
				+ delimiter
				+ format.format(l_d)
				+ delimiter
				+ format.format(minCountAndShareIdleVehiclesOverDay.minShareIdleVehiclesOverDay)
				+ delimiter
				+ format.format(minCountAndShareIdleVehiclesOverDay.minCountIdleVehiclesOverDay);
		String occStats = summarizeDetailedOccupancyStats(drtVehicleStats.getVehicleStates(), delimiter, maxcap);
		writeIterationVehicleStats(vehStats, occStats, event.getIteration());
		if (drtCfg.plotDetailedCustomerStats) {
			String header = String.join(delimiter, "departureTime",//
					"personId",//
					"vehicleId",//
					"fromLinkId",//
					"fromX",//
					"fromY",//
					"toLinkId",//
					"toX",//
					"toY",//
					"waitTime",//
					"arrivalTime",//
					"inVehicleTravelTime",//
					"travelDistance_m",//
					"directTravelDistance_m",//
					"fareForLeg", //
					"latestDepartureTime", //
					"latestArrivalTime");

			collection2Text(legs, filename(event, "drt_legs", ".csv"), header, leg -> String.join(delimiter,//
					(Double)leg.departureTime + "",//
					leg.person + "",//
					leg.vehicle + "",//
					leg.fromLinkId + "",//
					format.format(leg.fromCoord.getX()),//
					format.format(leg.fromCoord.getY()),//
					leg.toLinkId + "",//
					format.format(leg.toCoord.getX()),//
					format.format(leg.toCoord.getY()),//
					leg.waitTime + "",//
					leg.arrivalTime + "",//
					(leg.arrivalTime - leg.departureTime - leg.waitTime) + "",//
					format.format(drtVehicleStats.getTravelDistances().get(leg.request)),//
					format.format(leg.unsharedDistanceEstimate_m),//
					format.format(leg.fare), //
					format.format(leg.latestDepartureTime), //
					format.format(leg.latestArrivalTime)));
		}
		writeVehicleDistances(drtVehicleStats.getVehicleStates(), filename(event, "vehicleDistanceStats", ".csv"), delimiter);
		analyseDetours(network, legs, drtVehicleStats.getTravelDistances(), drtCfg, filename(event, "drt_detours"), createGraphs, delimiter);
		analyseWaitTimes(filename(event, "waitStats"), legs, 1800, createGraphs, delimiter);
		analyseRejections(filename(event,"drt_rejections_perTimeBin"), rejectionEvents,1800, createGraphs, delimiter);
		analyseConstraints(filename(event, "constraints"), legs, createGraphs);

		double endTime = qSimCfg.getEndTime()
				.orElseGet(() -> legs.isEmpty() ? qSimCfg.getStartTime().orElse(0) : legs.get(legs.size() - 1).departureTime);

		analyzeBoardingsAndDeboardings(legs, delimiter, qSimCfg.getStartTime().orElse(0), endTime, 3600, filename(event, "drt_boardings", ".csv"),
				filename(event, "drt_alightments", ".csv"), network);
	}

	private static double getTotalDistance(Map<Id<Vehicle>, DrtVehicleDistanceStats.VehicleState> vehicleDistances) {
		DescriptiveStatistics driven = new DescriptiveStatistics();
		for (DrtVehicleDistanceStats.VehicleState state : vehicleDistances.values()) {
			driven.addValue(state.totalDistance);
		}
		return driven.getSum();
	}

	private record MinCountAndShareIdleVehiclesOverDay(double minCountIdleVehiclesOverDay, double minShareIdleVehiclesOverDay) {
	}

	private MinCountAndShareIdleVehiclesOverDay getMinCountAndShareIdleVehiclesOverDay() {
		double minCountIdleVehiclesOverDay = Double.MAX_VALUE;
		double minShareIdleVehiclesOverDay = Double.MAX_VALUE;
		double[] stayTaskProfile = vehicleOccupancyProfileCalculator.getNonPassengerServingTaskProfiles().get(DrtStayTask.TYPE);
		double[] numberOfVehiclesInServiceProfile = vehicleOccupancyProfileCalculator.getNumberOfVehiclesInServiceProfile();
		if (stayTaskProfile != null) {
			for (int i = 0; i < numberOfVehiclesInServiceProfile.length; i++) {
				if (numberOfVehiclesInServiceProfile[i] > 0) {
					// only consider time intervals in which vehicles were in operation. Otherwise, any time period without a vehicle in operation will make for count 0.
					minCountIdleVehiclesOverDay = Math.min(minCountIdleVehiclesOverDay, stayTaskProfile[i]);
					minShareIdleVehiclesOverDay = Math.min(minShareIdleVehiclesOverDay, stayTaskProfile[i] / numberOfVehiclesInServiceProfile[i]);
				}
			}
		}

		return new MinCountAndShareIdleVehiclesOverDay(minCountIdleVehiclesOverDay < Double.MAX_VALUE ? minCountIdleVehiclesOverDay : Double.NaN,
				minShareIdleVehiclesOverDay < Double.MAX_VALUE ? minShareIdleVehiclesOverDay : Double.NaN);
	}

	private String filename(IterationEndsEvent event, String prefix) {
		return filename(event, prefix, "");
	}

	private String filename(IterationEndsEvent event, String prefix, String extension) {
		return filename(event.getIteration(), prefix, extension);
	}

	private String filename(int iteration, String prefix, String extension) {
		return matsimServices.getControlerIO().getIterationFilename(iteration, prefix + "_" + drtCfg.getMode() + extension);
	}

	private String outputFilename(String prefix, String extension) {
		return matsimServices.getControlerIO().getOutputFilenameWithOutputPrefix(prefix + "_" + drtCfg.getMode() + extension);
	}

	/**
	 * @param summarizeLegs
	 * @param it            iteration
	 */
	private void writeIterationPassengerStats(String summarizeLegs, int it) {
		try (var bw = getAppendingBufferedWriter("drt_customer_stats", ".csv")) {
			if (!headerWritten) {
				headerWritten = true;
				bw.write(line("runId", "iteration", "rides", "wait_average", "wait_max", "wait_p95", "wait_p75", "wait_median",
						"percentage_WT_below_10", "percentage_WT_below_15", "inVehicleTravelTime_mean", "distance_m_mean", "directDistance_m_mean",
						"totalTravelTime_mean", "fareAllReferences_mean", "rejections", "rejectionRate"));
			}
			bw.write(runId + delimiter + it + delimiter + summarizeLegs);
			bw.newLine();
		} catch (IOException e) {
			throw new RuntimeException(e);
		}
	}

	/**
	 * @param summarizeVehicles
	 * @param it                iteration
	 */
	private void writeIterationVehicleStats(String summarizeVehicles, String vehOcc, int it) {
		try (var bw = getAppendingBufferedWriter("drt_vehicle_stats", ".csv")) {
			if (!vheaderWritten) {
				bw.write(line("runId", "iteration", "vehicles", "totalServiceDuration",  "totalDistance", "totalEmptyDistance", "emptyRatio", "totalPassengerDistanceTraveled",
						"averageDrivenDistance", "averageEmptyDistance", "averagePassengerDistanceTraveled", "d_p/d_t", "l_det",
						"minShareIdleVehicles", "minCountIdleVehicles"));
			}
			bw.write(line(runId, it, summarizeVehicles));
		} catch (IOException e) {
			e.printStackTrace();
		}

		try (var bw = getAppendingBufferedWriter("drt_detailed_distanceStats", ".csv")) {
			if (!vheaderWritten) {
				vheaderWritten = true;
				bw.write("runId;iteration");
				for (int i = 0; i <= maxcap; i++) {
					bw.write(delimiter + i + " pax distance_m");
				}
				bw.newLine();
			}
			bw.write(runId + delimiter + it + vehOcc);
			bw.newLine();
		} catch (IOException e) {
			e.printStackTrace();
		}
	}

	private void writeAndPlotWaitTimeEstimateComparison(Collection<EventSequence> performedRequestEventSequences, String plotFileName,
			String textFileName, boolean createChart) {
		try (var bw = IOUtils.getBufferedWriter(textFileName)) {
			XYSeries times = new XYSeries("waittimes", false, true);

			bw.append(line("RequestId", "actualWaitTime", "estimatedWaitTime", "deviate"));
			for (EventSequence seq : performedRequestEventSequences) {
				if (seq.getPickedUp().isPresent()) {
					double actualWaitTime = seq.getPickedUp().get().getTime() - seq.getDeparture().get().getTime();
					double estimatedWaitTime = seq.getScheduled().get().getPickupTime() - seq.getDeparture().get().getTime();
					bw.append(line(seq.getSubmitted().getRequestId(), actualWaitTime, estimatedWaitTime, actualWaitTime - estimatedWaitTime));
					times.add(actualWaitTime, estimatedWaitTime);
				}
			}

			if (createChart) {
				final JFreeChart chart2 = DensityScatterPlots.createPlot("Wait times", "Actual wait time [s]", "Initially planned wait time [s]",
						times, Pair.of(0., drtCfg.maxWaitTime));
				//			xAxis.setLowerBound(0);
				//			yAxis.setLowerBound(0);
				ChartUtils.writeChartAsPNG(new FileOutputStream(plotFileName), chart2, 1500, 1500);
			}
		} catch (IOException e) {
			throw new RuntimeException(e);
		}
	}

	private String line(Object... cells) {
		return Arrays.stream(cells).map(Object::toString).collect(Collectors.joining(delimiter, "", "\n"));
	}

	private BufferedWriter getAppendingBufferedWriter(String prefix, String extension) {
		return IOUtils.getAppendingBufferedWriter(matsimServices.getControlerIO().getOutputFilename(prefix + "_" + drtCfg.getMode() + extension));
	}

	@Override
	public void notifyShutdown(ShutdownEvent event) {
		// copy analysis output from last iteration to output directory
		dumpOutput(event.getIteration(), "waitTimeComparison", ".png");
		dumpOutput(event.getIteration(), "waitTimeComparison", ".csv");
		dumpOutput(event.getIteration(), "drt_rejections", ".csv");
		dumpOutput(event.getIteration(), "drt_rejections_perTimeBin", ".csv");
		dumpOutput(event.getIteration(), "drt_legs", ".csv");
		dumpOutput(event.getIteration(), "vehicleDistanceStats", ".csv");
		dumpOutput(event.getIteration(), "drt_detours", ".csv");
		dumpOutput(event.getIteration(), "drt_detours", "_distancePlot.png");
		dumpOutput(event.getIteration(), "drt_detours", "_travelTimePlot.png");
		dumpOutput(event.getIteration(), "drt_detours", "_rideTimePlot.png");
		dumpOutput(event.getIteration(), "waitStats", ".csv");
		dumpOutput(event.getIteration(), "waitStats", ".png");
		dumpOutput(event.getIteration(), "waitStats", "_requests.png");
		dumpOutput(event.getIteration(), "constraints", "_waiting_time.png");
		dumpOutput(event.getIteration(), "constraints", "_travel_time.png");
		dumpOutput(event.getIteration(), "drt_boardings", ".csv");
		dumpOutput(event.getIteration(), "drt_alightments", ".csv");
		dumpOutput(event.getIteration(), "occupancy_time_profiles", ".txt");
		dumpOutput(event.getIteration(), "occupancy_time_profiles" + "_" + TimeProfileCharts.ChartType.Line, ".png");
		dumpOutput(event.getIteration(), "occupancy_time_profiles" + "_" + TimeProfileCharts.ChartType.StackedArea, ".png");
		dumpOutput(event.getIteration(), "task_time_profiles", ".txt");
		dumpOutput(event.getIteration(), "task_time_profiles" + "_" + TimeProfileCharts.ChartType.Line, ".png");
		dumpOutput(event.getIteration(), "task_time_profiles" + "_" + TimeProfileCharts.ChartType.StackedArea, ".png");
	}

	private void dumpOutput(int iteration, String prefix, String extension) {
		try {
			IOUtils.copyFile(filename(iteration, prefix, extension), outputFilename(prefix, extension));
		} catch (Exception ee) {
			LogManager.getLogger(this.getClass())
					.error("writing output "
							+ outputFilename(prefix, extension)
							+ " did not work; probably parameters were such that no such output was generated in the final iteration");
		}
	}

	private static Map<Double, List<DrtLeg>> splitLegsIntoBins(Collection<DrtLeg> legs, int startTime, int endTime, int binSize_s) {
		LinkedList<DrtLeg> allLegs = new LinkedList<>(legs);
		DrtLeg currentLeg = allLegs.pollFirst();
		if (currentLeg.departureTime > endTime) {
			LogManager.getLogger(DrtAnalysisControlerListener.class).error("wrong end / start Times for analysis");
		}
		Map<Double, List<DrtLeg>> splitLegs = new TreeMap<>();
		for (int time = startTime; time < endTime; time = time + binSize_s) {
			List<DrtLeg> currentList = new ArrayList<>();
			splitLegs.put((double)time, currentList);
			while (currentLeg.departureTime < time + binSize_s) {
				currentList.add(currentLeg);
				currentLeg = allLegs.pollFirst();
				if (currentLeg == null) {
					return splitLegs;
				}
			}
		}

		return splitLegs;
	}

<<<<<<< HEAD
	private static Map<Double, List<EventSequence>> splitEventsIntoBins(Collection<EventSequence> rejectionEvents, int startTime, int endTime, int binSize_s) {
		Map<Double, List<EventSequence>> rejections = new TreeMap<>();
=======
	private static Map<Double, List<PassengerRequestRejectedEvent>> splitEventsIntoBins(List<PassengerRequestRejectedEvent> rejectionEvents, int binSize_s) {
		Map<Double, List<PassengerRequestRejectedEvent>> rejections = new TreeMap<>();

		int startTime = ((int)(rejectionEvents.get(0).getTime() / binSize_s)) * binSize_s;
		int endTime = ((int)(rejectionEvents.get(rejectionEvents.size() - 1).getTime() / binSize_s) + 1) * binSize_s;
>>>>>>> be45159e

		for (int time = startTime; time < endTime; time = time + binSize_s) {

			// rejection list in this timebin
<<<<<<< HEAD
			List<EventSequence> rejectionList = new ArrayList<>();

			//Iterate through each rejection
			for (EventSequence seq : rejectionEvents){
				if (seq.getRejected().isPresent()) {
					double rejectionTime = seq.getRejected().get().getTime();
					if (rejectionTime > endTime || rejectionTime < startTime) {
						LogManager.getLogger(DrtAnalysisControlerListener.class).error("wrong end / start Times for analysis");
					}

					if (rejectionTime > time && rejectionTime < time + binSize_s) {
						rejectionList.add(seq);
					}
=======
			List<PassengerRequestRejectedEvent> rejectionList = new ArrayList<>();

			//Iterate through each rejection
			for (PassengerRequestRejectedEvent rejectedEvent : rejectionEvents){
				double rejectionTime = rejectedEvent.getTime();
				if (rejectionTime > endTime || rejectionTime < startTime) {
					LogManager.getLogger(DrtAnalysisControlerListener.class).error("wrong end / start Times for analysis");
				}

				if (rejectionTime > time && rejectionTime < time + binSize_s) {
					rejectionList.add(rejectedEvent);
>>>>>>> be45159e
				}
			}
			rejections.put((double)time, rejectionList);
		}
		return rejections;
	}

	private static void analyzeBoardingsAndDeboardings(List<DrtLeg> legs, String delimiter, double startTime, double endTime, double timeBinSize,
			String boardingsFile, String deboardingsFile, Network network) {
		if (endTime < startTime) {
			throw new IllegalArgumentException("endTime < startTime");
		}
		Map<Id<Link>, int[]> boardings = new HashMap<>();
		Map<Id<Link>, int[]> deboardings = new HashMap<>();
		int bins = (int)Math.ceil((endTime - startTime) / timeBinSize);

		for (DrtLeg leg : legs) {
			int[] board = boardings.getOrDefault(leg.fromLinkId, new int[bins]);
			int startTimeBin = (int)((leg.departureTime + leg.waitTime - startTime) / timeBinSize);
			if (startTimeBin < bins) {
				board[startTimeBin]++;
				boardings.put(leg.fromLinkId, board);
			}
			int[] deboard = deboardings.getOrDefault(leg.toLinkId, new int[bins]);
			int arrivalTimeBin = (int)((leg.arrivalTime - startTime) / timeBinSize);
			if (arrivalTimeBin < bins) {
				deboard[arrivalTimeBin]++;
				deboardings.put(leg.toLinkId, deboard);
			}
		}
		writeBoardings(boardingsFile, network, boardings, startTime, timeBinSize, bins, delimiter);
		writeBoardings(deboardingsFile, network, deboardings, startTime, timeBinSize, bins, delimiter);
	}

	private static void writeBoardings(String filename, Network network, Map<Id<Link>, int[]> boardings, double startTime, double timeBinSize,
			int bins, String delimiter) {
		BufferedWriter bw = IOUtils.getBufferedWriter(filename);
		try {
			bw.write("Link" + delimiter + "x" + delimiter + "y");
			for (int i = 0; i < bins; i++) {
				bw.write(delimiter + Time.writeTime(startTime + i * timeBinSize));
			}
			for (Map.Entry<Id<Link>, int[]> e : boardings.entrySet()) {
				bw.newLine();
				Coord coord = network.getLinks().get(e.getKey()).getToNode().getCoord();
				bw.write(e.getKey().toString() + delimiter + coord.getX() + delimiter + coord.getY());
				for (int i = 0; i < e.getValue().length; i++) {
					bw.write(delimiter + e.getValue()[i]);
				}
			}
			bw.flush();
			bw.close();
		} catch (IOException e) {
			e.printStackTrace();
		}
	}

	private static String summarizeLegs(List<DrtLeg> legs, Map<Id<Request>, Double> travelDistances, List<PersonMoneyEvent> drtFarePersonMoneyEvents,
			String delimiter) {
		DescriptiveStatistics waitStats = new DescriptiveStatistics();
		DescriptiveStatistics rideStats = new DescriptiveStatistics();
		DescriptiveStatistics distanceStats = new DescriptiveStatistics();
		DescriptiveStatistics directDistanceStats = new DescriptiveStatistics();

		DescriptiveStatistics traveltimes = new DescriptiveStatistics();

		DecimalFormat format = new DecimalFormat();
		format.setDecimalFormatSymbols(new DecimalFormatSymbols(Locale.US));
		format.setMinimumIntegerDigits(1);
		format.setMaximumFractionDigits(2);
		format.setGroupingUsed(false);

		for (DrtLeg leg : legs) {
			if (leg.toLinkId == null) {
				continue;
			}
			waitStats.addValue(leg.waitTime);
			rideStats.addValue(leg.arrivalTime - leg.departureTime - leg.waitTime);
			distanceStats.addValue(travelDistances.get(leg.request));
			directDistanceStats.addValue(leg.unsharedDistanceEstimate_m);
			traveltimes.addValue(leg.arrivalTime - leg.departureTime);
		}

		return String.join(delimiter, format.format(waitStats.getValues().length) + "",//
				format.format(waitStats.getMean()) + "",//
				format.format(waitStats.getMax()) + "",//
				format.format(waitStats.getPercentile(95)) + "",//
				format.format(waitStats.getPercentile(75)) + "",//
				format.format(waitStats.getPercentile(50)) + "",//
				format.format(getPercentageWaitTimeBelow(600, waitStats)) + "",//
				format.format(getPercentageWaitTimeBelow(900, waitStats)) + "",//
				format.format(rideStats.getMean()) + "",//
				format.format(distanceStats.getMean()) + "",//
				format.format(directDistanceStats.getMean()) + "",//
				format.format(traveltimes.getMean()) + "",//
				// all fares referencing this drt operator. Including daily fares independent from the legs.
				// PersonMoneyEvent has negative amount because the agent's money is reduced -> for the operator that is a positive amount
				format.format(-drtFarePersonMoneyEvents.stream().mapToDouble(PersonMoneyEvent::getAmount).sum() / (waitStats.getValues().length == 0 ?
						1 :
						waitStats.getValues().length)));
	}

	private static double getDirectDistanceMean(List<DrtLeg> legs) {

		DescriptiveStatistics directDistanceStats = new DescriptiveStatistics();

		for (DrtLeg leg : legs) {
			if (leg.toLinkId == null) {
				continue;
			}

			directDistanceStats.addValue(leg.unsharedDistanceEstimate_m);
		}
		return directDistanceStats.getMean();
	}

	private static void analyseDetours(Network network, List<DrtLeg> legs, Map<Id<Request>, Double> travelDistances, DrtConfigGroup drtCfg,
			String fileName, boolean createGraphs, String delimiter) {
		if (legs == null)
			return;

		List<String> detours = new ArrayList<>();
		XYSeries distances = new XYSeries("distances", false, true);
		XYSeries travelTimes = new XYSeries("travel times", false, true);
		XYSeries rideTimes = new XYSeries("ride times", false, true);

		for (DrtLeg leg : legs) {
			if (leg.toLinkId == null) {
				continue; // unfinished leg (simulation stopped before arrival)
			}

			double travelDistance = travelDistances.get(leg.request);
			double travelTime = leg.arrivalTime - leg.departureTime;
			if (createGraphs) {
				distances.add(travelDistance, leg.unsharedDistanceEstimate_m);
				travelTimes.add(travelTime, leg.unsharedTimeEstimate_m);
				rideTimes.add(leg.arrivalTime - leg.departureTime - leg.waitTime, leg.unsharedTimeEstimate_m);
			}

			double distanceDetour = travelDistance / leg.unsharedDistanceEstimate_m;
			double timeDetour = travelTime / leg.unsharedTimeEstimate_m;
			detours.add(String.join(delimiter, leg.person + "",//
					travelDistance + "",//
					leg.unsharedDistanceEstimate_m + "",//
					distanceDetour + "",//
					travelTime + "",//
					leg.unsharedTimeEstimate_m + "",//
					timeDetour + ""));
		}

		collection2Text(detours, fileName + ".csv",
				String.join(delimiter, "person", "distance", "unsharedDistance", "distanceDetour", "time", "unsharedTime", "timeDetour"),
				String::toString);

		if (createGraphs) {
			final JFreeChart chart = DensityScatterPlots.createPlot("Travelled Distances", "travelled distance [m]", "unshared ride distance [m]",
					distances);
			ChartSaveUtils.saveAsPNG(chart, fileName + "_distancePlot", 1500, 1500);

			final JFreeChart chart2 = DensityScatterPlots.createPlot("Travel Times", "travel time [s]", "unshared ride time [s]", travelTimes,
					Pair.of(drtCfg.maxTravelTimeAlpha, drtCfg.maxTravelTimeBeta));
			ChartSaveUtils.saveAsPNG(chart2, fileName + "_travelTimePlot", 1500, 1500);

			final JFreeChart chart3 = DensityScatterPlots.createPlot("Ride Times", "ride time [s]", "unshared ride time [s]", rideTimes,
					Pair.of(drtCfg.maxTravelTimeAlpha, drtCfg.maxTravelTimeBeta));
			ChartSaveUtils.saveAsPNG(chart3, fileName + "_rideTimePlot", 1500, 1500);
		}
	}

	private static void analyseWaitTimes(String fileName, List<DrtLeg> legs, int binsize_s, boolean createGraphs, String delimiter) {
		if (legs.size() == 0)
			return;
		int startTime = ((int)(legs.get(0).departureTime / binsize_s)) * binsize_s;
		int endTime = ((int)(legs.get(legs.size() - 1).departureTime / binsize_s) + binsize_s) * binsize_s;
		Map<Double, List<DrtLeg>> splitLegs = splitLegsIntoBins(legs, startTime, endTime, binsize_s);

		DecimalFormat format = new DecimalFormat();
		format.setDecimalFormatSymbols(new DecimalFormatSymbols(Locale.US));
		format.setMinimumIntegerDigits(1);
		format.setMaximumFractionDigits(2);
		format.setGroupingUsed(false);

		SimpleDateFormat sdf2 = new SimpleDateFormat("HH:mm:ss");

		BufferedWriter bw = IOUtils.getBufferedWriter(fileName + ".csv");
		TimeSeriesCollection dataset = new TimeSeriesCollection();
		TimeSeriesCollection datasetrequ = new TimeSeriesCollection();
		TimeSeries averageWaitC = new TimeSeries("average");
		TimeSeries medianWait = new TimeSeries("median");
		TimeSeries p_5Wait = new TimeSeries("5th percentile");
		TimeSeries p_95Wait = new TimeSeries("95th percentile");
		TimeSeries requests = new TimeSeries("Ride requests");

		try {
			bw.write(String.join(delimiter, "timebin", "legs", "average_wait", "min", "p_5", "p_25", "median", "p_75", "p_95", "max"));
			for (Map.Entry<Double, List<DrtLeg>> e : splitLegs.entrySet()) {
				long rides = 0;
				double averageWait = 0;
				double min = 0;
				double p_5 = 0;
				double p_25 = 0;
				double median = 0;
				double p_75 = 0;
				double p_95 = 0;
				double max = 0;
				if (!e.getValue().isEmpty()) {
					DescriptiveStatistics stats = new DescriptiveStatistics();
					for (DrtLeg t : e.getValue()) {
						stats.addValue(t.waitTime);
					}
					rides = stats.getN();
					averageWait = stats.getMean();
					min = stats.getMin();
					p_5 = stats.getPercentile(5);
					p_25 = stats.getPercentile(25);
					median = stats.getPercentile(50);
					p_75 = stats.getPercentile(75);
					p_95 = stats.getPercentile(95);
					max = stats.getMax();

				}
				Minute h = new Minute(sdf2.parse(Time.writeTime(e.getKey())));

				medianWait.addOrUpdate(h, Double.valueOf(median));
				averageWaitC.addOrUpdate(h, Double.valueOf(averageWait));
				p_5Wait.addOrUpdate(h, Double.valueOf(p_5));
				p_95Wait.addOrUpdate(h, Double.valueOf(p_95));
				requests.addOrUpdate(h, rides * 3600. / binsize_s);// normalised [req/h]
				bw.newLine();
				bw.write(String.join(delimiter, Time.writeTime(e.getKey()) + "",//
						rides + "",//
						format.format(averageWait) + "",//
						format.format(min) + "",//
						format.format(p_5) + "",//
						format.format(p_25) + "",//
						format.format(median) + "",//
						format.format(p_75) + "",//
						format.format(p_95) + "",//
						format.format(max) + ""));

			}

			bw.flush();
			bw.close();
			if (createGraphs) {
				dataset.addSeries(averageWaitC);
				dataset.addSeries(medianWait);
				dataset.addSeries(p_5Wait);
				dataset.addSeries(p_95Wait);
				datasetrequ.addSeries(requests);
				JFreeChart chart = chartProfile(splitLegs.size(), dataset, "Waiting times", "Wait time (s)");
				JFreeChart chart2 = chartProfile(splitLegs.size(), datasetrequ, "Ride requests per hour", "Requests per hour (req/h)");
				ChartSaveUtils.saveAsPNG(chart, fileName, 1500, 1000);
				ChartSaveUtils.saveAsPNG(chart2, fileName + "_requests", 1500, 1000);
			}

		} catch (IOException | ParseException e) {

			e.printStackTrace();
		}

	}

<<<<<<< HEAD
	private static void analyseRejections(String fileName, List<EventSequence> rejectionEvents, int binsize_s, boolean createGraphs, String delimiter) {
		if (rejectionEvents.size() == 0)
			return;
		int startTime = ((int)(rejectionEvents.get(0).getSubmitted().getTime() / binsize_s)) * binsize_s;
		int endTime = ((int)(rejectionEvents.get(rejectionEvents.size() - 1).getSubmitted().getTime() / binsize_s) + 1) * binsize_s;
		Map<Double, List<EventSequence>> splitEvents = splitEventsIntoBins(rejectionEvents,startTime, endTime, binsize_s);
=======
	private static void analyseRejections(String fileName, List<PassengerRequestRejectedEvent> rejectionEvents, int binsize_s, boolean createGraphs, String delimiter) {
		if (rejectionEvents.size() == 0)
			return;

		Map<Double, List<PassengerRequestRejectedEvent>> splitEvents = splitEventsIntoBins(rejectionEvents, binsize_s);
>>>>>>> be45159e

		DecimalFormat format = new DecimalFormat();
		format.setDecimalFormatSymbols(new DecimalFormatSymbols(Locale.US));
		format.setMinimumIntegerDigits(1);
		format.setMaximumFractionDigits(2);
		format.setGroupingUsed(false);

		SimpleDateFormat sdf2 = new SimpleDateFormat("HH:mm:ss");

		BufferedWriter bw = IOUtils.getBufferedWriter(fileName + ".csv");
		TimeSeriesCollection dataset = new TimeSeriesCollection();
		TimeSeries rejections = new TimeSeries("number of rejections");

		try {
			bw.write(String.join(delimiter, "timebin", "rejections"));

<<<<<<< HEAD
			for(Map.Entry<Double, List<EventSequence>> e : splitEvents.entrySet()){
=======
			for(Map.Entry<Double, List<PassengerRequestRejectedEvent>> e : splitEvents.entrySet()){
>>>>>>> be45159e
				int drt_numOfRejection = 0;
				if (!e.getValue().isEmpty()) {
					drt_numOfRejection = e.getValue().size();
				}

				Minute h = new Minute(sdf2.parse(Time.writeTime(e.getKey())));

				rejections.addOrUpdate(h, Double.valueOf(drt_numOfRejection));
				bw.newLine();
				bw.write(String.join(delimiter, Time.writeTime(e.getKey()) + "",//
<<<<<<< HEAD
						 format.format(drt_numOfRejection) +""));
=======
					format.format(drt_numOfRejection) +""));
>>>>>>> be45159e
			}

			bw.flush();
			bw.close();
			if (createGraphs) {
				dataset.addSeries(rejections);
				JFreeChart chart = chartProfile(splitEvents.size(), dataset, "Number of rejections", "Number");
				ChartSaveUtils.saveAsPNG(chart, fileName, 1500, 1000);
			}

		} catch (IOException | ParseException e) {

			e.printStackTrace();
		}
	}

	private static JFreeChart chartProfile(int length, TimeSeriesCollection dataset, String descriptor, String yax) {
		JFreeChart chart = ChartFactory.createTimeSeriesChart(descriptor, "Time", yax, dataset);

		// ChartFactory.createXYLineChart("TimeProfile", "Time", "Wait Time
		// [s]", dataset,
		// PlotOrientation.VERTICAL, true, false, false);

		XYPlot plot = chart.getXYPlot();
		plot.setRangeGridlinesVisible(false);
		plot.setDomainGridlinesVisible(false);
		plot.setBackgroundPaint(Color.white);

		NumberAxis yAxis = (NumberAxis)plot.getRangeAxis();
		yAxis.setAutoRange(true);

		XYItemRenderer renderer = plot.getRenderer();
		for (int s = 0; s < length; s++) {
			renderer.setSeriesStroke(s, new BasicStroke(2));
		}

		return chart;
	}

	private static <T> void collection2Text(Collection<T> c, String filename, String header, Function<T, String> toStringFunction) {
		BufferedWriter bw = IOUtils.getBufferedWriter(filename);
		try {
			if (header != null) {
				bw.write(header);
				bw.newLine();
			}
			for (T t : c) {
				bw.write(toStringFunction.apply(t));
				bw.newLine();
			}
			bw.flush();
			bw.close();
		} catch (IOException e) {
			e.printStackTrace();
		}
	}

	/**
	 * @param vehicleDistances
	 * @param iterationFilename
	 */
	private static void writeVehicleDistances(Map<Id<Vehicle>, DrtVehicleDistanceStats.VehicleState> vehicleDistances, String iterationFilename,
			String delimiter) {
		String header = String.join(delimiter, "vehicleId", "drivenDistance_m", "occupiedDistance_m", "emptyDistance_m",
				"passengerDistanceTraveled_pm");
		BufferedWriter bw = IOUtils.getBufferedWriter(iterationFilename);
		DecimalFormat format = new DecimalFormat();
		format.setDecimalFormatSymbols(new DecimalFormatSymbols(Locale.US));
		format.setMinimumIntegerDigits(1);
		format.setMaximumFractionDigits(2);
		format.setGroupingUsed(false);
		try {
			bw.write(header);
			bw.newLine();
			for (Map.Entry<Id<Vehicle>, DrtVehicleDistanceStats.VehicleState> e : vehicleDistances.entrySet()) {
				var vehicleId = e.getKey();
				var vehicleState = e.getValue();
				bw.write(vehicleId + delimiter//
						+ format.format(vehicleState.totalDistance) + delimiter//
						+ format.format(vehicleState.totalOccupiedDistance) + delimiter//
						+ format.format(vehicleState.totalDistanceByOccupancy[0]) + delimiter//
						+ format.format(vehicleState.totalPassengerTraveledDistance));
				bw.newLine();
			}
			bw.flush();
			bw.close();
		} catch (IOException e) {
			e.printStackTrace();
		}

	}

	/**
	 * @param vehicleDistances Map of vehicle distances
	 * @param del              Delimiter tag
	 * @return
	 */
	private static String summarizeVehicles(Map<Id<Vehicle>, DrtVehicleDistanceStats.VehicleState> vehicleDistances, String del) {
		DecimalFormat format = new DecimalFormat();
		format.setDecimalFormatSymbols(new DecimalFormatSymbols(Locale.US));
		format.setMinimumIntegerDigits(1);
		format.setMaximumFractionDigits(2);
		format.setGroupingUsed(false);

		DescriptiveStatistics totalServiceDuration = new DescriptiveStatistics();
		DescriptiveStatistics driven = new DescriptiveStatistics();
		DescriptiveStatistics passengerTraveledDistance = new DescriptiveStatistics();
		DescriptiveStatistics occupied = new DescriptiveStatistics();
		DescriptiveStatistics empty = new DescriptiveStatistics();


		for (DrtVehicleDistanceStats.VehicleState state : vehicleDistances.values()) {
			totalServiceDuration.addValue(state.serviceDuration);
			driven.addValue(state.totalDistance);
			passengerTraveledDistance.addValue(state.totalPassengerTraveledDistance);
			occupied.addValue(state.totalOccupiedDistance);
			empty.addValue(state.totalDistanceByOccupancy[0]);
		}
		double d_p_d_t = passengerTraveledDistance.getSum() / driven.getSum();
		return String.join(del, vehicleDistances.size() + "",//
				format.format(totalServiceDuration.getSum()) + "",//
				format.format(driven.getSum()) + "",//
				format.format(empty.getSum()) + "",//
				format.format(empty.getSum() / driven.getSum()) + "",//
				format.format(passengerTraveledDistance.getSum()) + "",//
				format.format(driven.getMean()) + "",//
				format.format(empty.getMean()) + "",//
				format.format(passengerTraveledDistance.getMean()) + "",//
				format.format(d_p_d_t) + "");
	}

	/**
	 * @param fleet
	 * @return
	 */
	static int findMaxVehicleCapacity(FleetSpecification fleet) {
		return fleet.getVehicleSpecifications().values().stream().mapToInt(DvrpVehicleSpecification::getCapacity).max().getAsInt();
	}

	private static String summarizeDetailedOccupancyStats(Map<Id<Vehicle>, DrtVehicleDistanceStats.VehicleState> vehicleDistances, String del,
			int maxcap) {
		DecimalFormat format = new DecimalFormat();
		format.setDecimalFormatSymbols(new DecimalFormatSymbols(Locale.US));
		format.setMinimumIntegerDigits(1);
		format.setMaximumFractionDigits(2);
		format.setGroupingUsed(false);

		double[] sum = new double[maxcap + 1];

		for (DrtVehicleDistanceStats.VehicleState state : vehicleDistances.values()) {
			for (int i = 0; i <= maxcap; i++) {
				sum[i] += state.totalDistanceByOccupancy[i];
			}
		}
		StringBuilder result = new StringBuilder();
		for (int i = 0; i <= maxcap; i++) {
			result.append(del).append(format.format(sum[i]));
		}

		return result.toString();
	}

	private static double getPercentageWaitTimeBelow(int timeCriteria, DescriptiveStatistics stats) {
		double[] waitingTimes = stats.getValues();

		if (waitingTimes.length == 0) {
			return Double.NaN; // to be consistent with DescriptiveStatistics
		}

		double count = (double)Arrays.stream(waitingTimes).filter(t -> t < timeCriteria).count();
		return count * 100 / waitingTimes.length;
	}

	private static void analyseConstraints(String fileName, List<DrtLeg> legs, boolean createGraphs) {
		if (legs == null)
			return;

		if (!createGraphs)
			return;

		XYSeries waitingTimes = new XYSeries("max_wait_times", false, true);
		XYSeries travelTimes = new XYSeries("max_travel_times", false, true);

		for (DrtLeg leg : legs) {
			double waitingTime = leg.waitTime;
			double maximumWaitingTime = leg.latestDepartureTime - leg.departureTime;
			waitingTimes.add(maximumWaitingTime, waitingTime);

			if (leg.toLinkId != null) {
				double travelTime = leg.arrivalTime - leg.departureTime;
				double maximumTravelTime = leg.latestArrivalTime - leg.departureTime;
				travelTimes.add(maximumTravelTime, travelTime);
			}
		}

		final JFreeChart chart = DensityScatterPlots.createPlot("Maximum wait time", "Maximum wait time [s]", "Actual wait time [s]", waitingTimes);
		ChartSaveUtils.saveAsPNG(chart, fileName + "_waiting_time", 1500, 1500);

		final JFreeChart chart2 = DensityScatterPlots.createPlot("Maximum travel time", "Maximum travel time [s]", "Actual travel time [s]",
				travelTimes);
		ChartSaveUtils.saveAsPNG(chart2, fileName + "_travel_time", 1500, 1500);
	}
}<|MERGE_RESOLUTION|>--- conflicted
+++ resolved
@@ -19,25 +19,7 @@
 
 package org.matsim.contrib.drt.analysis;
 
-<<<<<<< HEAD
-import static java.util.stream.Collectors.toList;
-
-import java.awt.BasicStroke;
-import java.awt.Color;
-import java.io.BufferedWriter;
-import java.io.FileOutputStream;
-import java.io.IOException;
-import java.text.DecimalFormat;
-import java.text.DecimalFormatSymbols;
-import java.text.ParseException;
-import java.text.SimpleDateFormat;
-import java.util.*;
-import java.util.function.Function;
-import java.util.stream.Collectors;
-
-=======
 import com.google.common.base.Preconditions;
->>>>>>> be45159e
 import org.apache.commons.lang3.tuple.Pair;
 import org.apache.commons.math3.stat.descriptive.DescriptiveStatistics;
 import org.apache.logging.log4j.LogManager;
@@ -184,20 +166,12 @@
 				.sorted(Comparator.comparing(leg -> leg.departureTime))
 				.collect(toList());
 
-<<<<<<< HEAD
-		List<EventSequence> rejectionEvents = drtEventSequenceCollector.getRejectedRequestSequences()
-				.values()
-				.stream()
-				.sorted(Comparator.comparing(rejectionEvent -> rejectionEvent.getRejected().get().getTime()))
-				.collect(Collectors.toList());
-=======
 		List<PassengerRequestRejectedEvent> rejectionEvents = drtEventSequenceCollector.getRejectedRequestSequences()
 			.values()
 			.stream()
 			.map(eventSequence -> eventSequence.getRejected().get())
 			.sorted(Comparator.comparing(rejectionEvent -> rejectionEvent.getTime()))
 			.collect(toList());
->>>>>>> be45159e
 
 		collection2Text(drtEventSequenceCollector.getRejectedRequestSequences().values(), filename(event, "drt_rejections", ".csv"),
 				String.join(delimiter, "time", "personId", "fromLinkId", "toLinkId", "fromX", "fromY", "toX", "toY"), seq -> {
@@ -478,35 +452,15 @@
 		return splitLegs;
 	}
 
-<<<<<<< HEAD
-	private static Map<Double, List<EventSequence>> splitEventsIntoBins(Collection<EventSequence> rejectionEvents, int startTime, int endTime, int binSize_s) {
-		Map<Double, List<EventSequence>> rejections = new TreeMap<>();
-=======
 	private static Map<Double, List<PassengerRequestRejectedEvent>> splitEventsIntoBins(List<PassengerRequestRejectedEvent> rejectionEvents, int binSize_s) {
 		Map<Double, List<PassengerRequestRejectedEvent>> rejections = new TreeMap<>();
 
 		int startTime = ((int)(rejectionEvents.get(0).getTime() / binSize_s)) * binSize_s;
 		int endTime = ((int)(rejectionEvents.get(rejectionEvents.size() - 1).getTime() / binSize_s) + 1) * binSize_s;
->>>>>>> be45159e
 
 		for (int time = startTime; time < endTime; time = time + binSize_s) {
 
 			// rejection list in this timebin
-<<<<<<< HEAD
-			List<EventSequence> rejectionList = new ArrayList<>();
-
-			//Iterate through each rejection
-			for (EventSequence seq : rejectionEvents){
-				if (seq.getRejected().isPresent()) {
-					double rejectionTime = seq.getRejected().get().getTime();
-					if (rejectionTime > endTime || rejectionTime < startTime) {
-						LogManager.getLogger(DrtAnalysisControlerListener.class).error("wrong end / start Times for analysis");
-					}
-
-					if (rejectionTime > time && rejectionTime < time + binSize_s) {
-						rejectionList.add(seq);
-					}
-=======
 			List<PassengerRequestRejectedEvent> rejectionList = new ArrayList<>();
 
 			//Iterate through each rejection
@@ -518,7 +472,6 @@
 
 				if (rejectionTime > time && rejectionTime < time + binSize_s) {
 					rejectionList.add(rejectedEvent);
->>>>>>> be45159e
 				}
 			}
 			rejections.put((double)time, rejectionList);
@@ -760,7 +713,6 @@
 						format.format(max) + ""));
 
 			}
-
 			bw.flush();
 			bw.close();
 			if (createGraphs) {
@@ -782,20 +734,11 @@
 
 	}
 
-<<<<<<< HEAD
-	private static void analyseRejections(String fileName, List<EventSequence> rejectionEvents, int binsize_s, boolean createGraphs, String delimiter) {
-		if (rejectionEvents.size() == 0)
-			return;
-		int startTime = ((int)(rejectionEvents.get(0).getSubmitted().getTime() / binsize_s)) * binsize_s;
-		int endTime = ((int)(rejectionEvents.get(rejectionEvents.size() - 1).getSubmitted().getTime() / binsize_s) + 1) * binsize_s;
-		Map<Double, List<EventSequence>> splitEvents = splitEventsIntoBins(rejectionEvents,startTime, endTime, binsize_s);
-=======
 	private static void analyseRejections(String fileName, List<PassengerRequestRejectedEvent> rejectionEvents, int binsize_s, boolean createGraphs, String delimiter) {
 		if (rejectionEvents.size() == 0)
 			return;
 
 		Map<Double, List<PassengerRequestRejectedEvent>> splitEvents = splitEventsIntoBins(rejectionEvents, binsize_s);
->>>>>>> be45159e
 
 		DecimalFormat format = new DecimalFormat();
 		format.setDecimalFormatSymbols(new DecimalFormatSymbols(Locale.US));
@@ -812,11 +755,7 @@
 		try {
 			bw.write(String.join(delimiter, "timebin", "rejections"));
 
-<<<<<<< HEAD
-			for(Map.Entry<Double, List<EventSequence>> e : splitEvents.entrySet()){
-=======
 			for(Map.Entry<Double, List<PassengerRequestRejectedEvent>> e : splitEvents.entrySet()){
->>>>>>> be45159e
 				int drt_numOfRejection = 0;
 				if (!e.getValue().isEmpty()) {
 					drt_numOfRejection = e.getValue().size();
@@ -827,11 +766,7 @@
 				rejections.addOrUpdate(h, Double.valueOf(drt_numOfRejection));
 				bw.newLine();
 				bw.write(String.join(delimiter, Time.writeTime(e.getKey()) + "",//
-<<<<<<< HEAD
-						 format.format(drt_numOfRejection) +""));
-=======
 					format.format(drt_numOfRejection) +""));
->>>>>>> be45159e
 			}
 
 			bw.flush();
