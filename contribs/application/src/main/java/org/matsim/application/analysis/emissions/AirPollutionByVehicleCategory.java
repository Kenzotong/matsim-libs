--- conflicted
+++ resolved
@@ -87,25 +87,23 @@
 	@CommandLine.Option(names = "--hbefa-cold", required = true)
 	private Path hbefaColdFile;
 
-<<<<<<< HEAD
-	@CommandLine.Mixin
-	private final CrsOptions crs = new CrsOptions();
-	@CommandLine.Option(names = "-p", description = "Password for encrypted hbefa files", interactive = true)
-=======
 	@CommandLine.Option(names = "--hbefa-lookup", description = "Emission detailedVsAverageLookupBehavior", defaultValue = "directlyTryAverageTable")
 	private DetailedVsAverageLookupBehavior lookupBehavior;
 
 	@CommandLine.Option(names = "-p", description = "Password for encrypted hbefa files", interactive = true, required = false)
->>>>>>> 180d3bed
 	private char[] password;
+
+	@CommandLine.Option(names = "--output", description = "Output events file", required = false)
+	private Path output;
 
 	@CommandLine.Option(names = "--vehicle-type", description = "Map vehicle type to Hbefa category", defaultValue = "defaultVehicleType=PASSENGER_CAR")
 	private Map<String, HbefaVehicleCategory> vehicleCategories;
 
 	@CommandLine.Option(names = "--use-default-road-types", description = "Add default hbefa_road_type link attributes to the network", defaultValue = "false")
 	private boolean useDefaultRoadTypes;
-	@CommandLine.Option(names = "--output", description = "Output events file")
-	private Path output;
+
+	@CommandLine.Mixin
+	private CrsOptions crs = new CrsOptions();
 
 	public AirPollutionByVehicleCategory() {
 	}
