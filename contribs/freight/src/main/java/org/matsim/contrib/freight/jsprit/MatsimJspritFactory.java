--- conflicted
+++ resolved
@@ -256,27 +256,21 @@
 	 * @see CarrierVehicle, Vehicle
 	 */
 	static CarrierVehicle createCarrierVehicle(Vehicle vehicle) {
-		VehicleType carrierVehicleType = createCarrierVehicleType(vehicle.getType());
+		VehicleType carrierVehicleType;
+		if (vehicle.getType().getUserData() != null){
+			log.info("Use the (MATSim) vehicleType that was stored inside the (jsprit) vehicleType during the jsprit run but never interacted with jsprit. ");
+			carrierVehicleType = (VehicleType) vehicle.getType().getUserData(); //Read in store MATSimVehicleType... Attention: This will not take care for any changes during the jsprit run
+		} else {
+			log.info("There was no (MATSim) vehicleType stored inside the (jsprit) vehicleType. -> create one from the available data of the (jsprit) vehicle type");
+			carrierVehicleType = createCarrierVehicleType(vehicle.getType());
+		}
 
 		String vehicleId = vehicle.getId();
 		CarrierVehicle.Builder vehicleBuilder = CarrierVehicle.Builder.newInstance(
 				Id.create(vehicleId, org.matsim.vehicles.Vehicle.class),
-<<<<<<< HEAD
 				Id.create(vehicle.getStartLocation().getId(), Link.class), carrierVehicleType );
 
 		vehicleBuilder.setType(carrierVehicleType);
-=======
-				Id.create(vehicle.getStartLocation().getId(), Link.class));
-
-		if (vehicle.getType().getUserData() != null){
-			log.info("Use the (MATSim) vehicleType that was stored inside the (jsprit) vehicleType during the jsprit run but never interacted with jsprit. ");
-			vehicleBuilder.setType((VehicleType) vehicle.getType().getUserData()); //Read in store MATSimVehicleType... Attention: This will not take care for any changes during the jsprit run
-		} else {
-			log.info("There was no (MATSim) vehicleType stored inside the (jsprit) vehicleType. -> create one from the available data of the (jsprit) vehicle type");
-			VehicleType carrierVehicleType = createCarrierVehicleType(vehicle.getType());
-			vehicleBuilder.setType(carrierVehicleType);
-		}
->>>>>>> 89964115
 		vehicleBuilder.setEarliestStart(vehicle.getEarliestDeparture());
 		vehicleBuilder.setLatestEnd(vehicle.getLatestArrival());
 		CarrierVehicle carrierVehicle = vehicleBuilder.build();
