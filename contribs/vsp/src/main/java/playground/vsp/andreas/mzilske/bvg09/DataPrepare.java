--- conflicted
+++ resolved
@@ -183,7 +183,6 @@
 	}
 
 	protected void visualizeRouterNetwork() {
-<<<<<<< HEAD
 		throw new RuntimeException("this works no longer, sorry.");
 
 		/* I commented this code out, as it directly refers to the old and inefficient TransitRouterImpl
@@ -221,41 +220,6 @@
 //		OnTheFlyServer server = OTFVis.startServerAndRegisterWithQSim(visScenario.getConfig(), visScenario, events, otfVisQSim);
 //		OTFClientLive.run(visScenario.getConfig(), server);
 //		otfVisQSim.run();
-=======
-
-		TransitRouterConfig transitRouterConfig = new TransitRouterConfig(this.scenario.getConfig().scoring()
-				, this.scenario.getConfig().routing(), this.scenario.getConfig().transitRouter(),
-				this.scenario.getConfig().vspExperimental());
-
-		TransitRouterImpl router = new TransitRouterImpl(transitRouterConfig, this.scenario.getTransitSchedule() );
-		Network routerNet = router.getTransitRouterNetwork();
-
-		log.info("create vis network");
-		MutableScenario visScenario = (MutableScenario) ScenarioUtils.createScenario(ConfigUtils.createConfig());
-		Network visNet = visScenario.getNetwork();
-
-		for (Node node : routerNet.getNodes().values()) {
-			visNet.getFactory().createNode(node.getId(), node.getCoord());
-			visNet.addNode(node);
-		}
-		for (Link link : routerNet.getLinks().values()) {
-			Link l = visNet.getFactory().createLink(link.getId(), visNet.getNodes().get(link.getFromNode().getId()), visNet.getNodes().get(link.getToNode().getId()));
-			l.setLength(link.getLength());
-			l.setFreespeed(link.getFreespeed());
-			l.setCapacity(link.getCapacity());
-			l.setNumberOfLanes(link.getNumberOfLanes());
-		}
-
-		log.info("write routerNet.xml");
-		new NetworkWriter(visNet).write("visNet.xml");
-
-		log.info("start visualizer");
-		EventsManager events = EventsUtils.createEventsManager();
-		QSim otfVisQSim = new QSimBuilder(visScenario.getConfig()).useDefaults().build(visScenario, events);
-		OnTheFlyServer server = OTFVis.startServerAndRegisterWithQSim(visScenario.getConfig(), visScenario, events, otfVisQSim);
-		OTFClientLive.run(visScenario.getConfig(), server);
-		otfVisQSim.run();
->>>>>>> 7b265ebe
 	}
 
 	private void buildUmlaeufe() {
