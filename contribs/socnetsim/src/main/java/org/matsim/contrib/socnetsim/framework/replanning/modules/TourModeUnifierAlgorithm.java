--- conflicted
+++ resolved
@@ -58,11 +58,7 @@
 
 	@Override
 	public void run(final Plan plan) {
-<<<<<<< HEAD
-		for ( Subtour subtour : TripStructureUtils.getSubtours( plan , stages::contains ) ) {
-=======
 		for ( Subtour subtour : TripStructureUtils.getSubtours( plan , isStageActivity ) ) {
->>>>>>> 243f0f20
 			// not clear what we should do with open tours
 			if ( !subtour.isClosed() ) continue;
 			// only consider "root" tours: tours without (closed) parent
