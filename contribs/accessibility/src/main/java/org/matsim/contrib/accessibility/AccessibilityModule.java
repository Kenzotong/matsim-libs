/* *********************************************************************** *
 * project: org.matsim.*                                                   *
 *                                                                         *
 * *********************************************************************** *
 *                                                                         *
 * copyright       : (C) 2013 by the members listed in the COPYING,        *
 *                   LICENSE and WARRANTY file.                            *
 * email           : info at matsim dot org                                *
 *                                                                         *
 * *********************************************************************** *
 *                                                                         *
 *   This program is free software; you can redistribute it and/or modify  *
 *   it under the terms of the GNU General Public License as published by  *
 *   the Free Software Foundation; either version 2 of the License, or     *
 *   (at your option) any later version.                                   *
 *   See also COPYING, LICENSE and WARRANTY file                           *
 *                                                                         *
 * *********************************************************************** */

package org.matsim.contrib.accessibility;

import com.google.inject.Inject;
import com.vividsolutions.jts.geom.Envelope;
import com.vividsolutions.jts.geom.Geometry;
import org.apache.log4j.Logger;
import org.matsim.api.core.v01.Scenario;
import org.matsim.api.core.v01.TransportMode;
import org.matsim.api.core.v01.network.Network;
import org.matsim.contrib.accessibility.AccessibilityConfigGroup.AreaOfAccesssibilityComputation;
import org.matsim.contrib.accessibility.gis.GridUtils;
import org.matsim.contrib.accessibility.interfaces.FacilityDataExchangeInterface;
import org.matsim.contrib.accessibility.interfaces.SpatialGridDataExchangeInterface;
import org.matsim.contrib.accessibility.utils.AccessibilityUtils;
import org.matsim.contrib.accessibility.utils.GeoserverUpdater;
import org.matsim.contrib.matrixbasedptrouter.PtMatrix;
import org.matsim.contrib.matrixbasedptrouter.utils.BoundingBox;
import org.matsim.core.config.Config;
import org.matsim.core.config.ConfigUtils;
import org.matsim.core.controler.AbstractModule;
import org.matsim.core.controler.listener.ControlerListener;
import org.matsim.core.gbl.Gbl;
import org.matsim.core.router.TripRouter;
import org.matsim.core.router.costcalculators.TravelDisutilityFactory;
import org.matsim.core.router.util.TravelTime;
import org.matsim.core.scenario.ScenarioUtils;
import org.matsim.core.trafficmonitoring.FreeSpeedTravelTime;
import org.matsim.facilities.ActivityFacilities;
import org.matsim.facilities.ActivityFacilitiesImpl;
import org.matsim.facilities.MatsimFacilitiesReader;

import javax.inject.Provider;
import java.util.ArrayList;
import java.util.List;
import java.util.Map;

/**
 * @author dziemke
 */
public final class AccessibilityModule extends AbstractModule {
	private static final Logger LOG = Logger.getLogger(AccessibilityModule.class);

	private List<SpatialGridDataExchangeInterface> spatialGridDataListeners = new ArrayList<>() ;
	private List<FacilityDataExchangeInterface> facilityDataListeners = new ArrayList<>() ; 
	private ActivityFacilities measuringPoints;
	private List<ActivityFacilities> additionalFacs = new ArrayList<>() ;
	private String activityType;
	private boolean pushing2Geoserver;
	private String crs;
	
	/**
	 * If this class does not provide you with enough flexibility, do your own new AbstractModule(){...}, copy the install part from this class
	 * into that, and go from there. 
	 */
	public AccessibilityModule() {
	}
	
	
	@Override
	public void install() {
		addControlerListenerBinding().toProvider(new Provider<ControlerListener>() {
			// yy not sure if this truly needs to be a provider.  kai, dec'16
			
			@Inject private Config config ;
			@Inject private Network network ;
			@Inject private Scenario scenario;

			@Inject (optional = true) PtMatrix ptMatrix = null; // Downstream code knows how to handle a null PtMatrix
			@Inject private Map<String,TravelDisutilityFactory> travelDisutilityFactories ;
			@Inject private Map<String,TravelTime> travelTimes ;
			
			@Inject TripRouter tripRouter ;
			
			@Override
			public ControlerListener get() {
				AccessibilityConfigGroup acg = ConfigUtils.addOrGetModule(scenario.getConfig(), AccessibilityConfigGroup.class);
				double cellSize_m = acg.getCellSizeCellBasedAccessibility();
				if (cellSize_m <= 0) {
					LOG.error("Cell Size needs to be assigned a value greater than zero.");
				}
				crs = acg.getOutputCrs() ;
				
				ActivityFacilities opportunities = AccessibilityUtils.collectActivityFacilitiesWithOptionOfType(scenario, activityType) ;
				
				final BoundingBox boundingBox;
//				final ActivityFacilities measuringPoints;
				
				if (acg.getAreaOfAccessibilityComputation() == AreaOfAccesssibilityComputation.fromShapeFile) {
					Geometry boundary = GridUtils.getBoundary(acg.getShapeFileCellBasedAccessibility());
					Envelope envelope = boundary.getEnvelopeInternal();
					boundingBox = BoundingBox.createBoundingBox(envelope.getMinX(), envelope.getMinY(), envelope.getMaxX(), envelope.getMaxY());
					if (measuringPoints != null) {LOG.warn("Measuring points had already been set directly. Now overwriting...");}
					measuringPoints = GridUtils.createGridLayerByGridSizeByShapeFileV2(boundary, cellSize_m);
					LOG.info("Using shape file to determine the area for accessibility computation.");
				} else if (acg.getAreaOfAccessibilityComputation() == AreaOfAccesssibilityComputation.fromBoundingBox) {
					boundingBox = BoundingBox.createBoundingBox(acg.getBoundingBoxLeft(), acg.getBoundingBoxBottom(), acg.getBoundingBoxRight(), acg.getBoundingBoxTop());
					if (measuringPoints != null) {LOG.warn("Measuring points had already been set directly. Now overwriting...");}
					measuringPoints = GridUtils.createGridLayerByGridSizeByBoundingBoxV2(boundingBox, cellSize_m);
					LOG.info("Using custom bounding box to determine the area for accessibility computation.");
				} else if (acg.getAreaOfAccessibilityComputation() == AreaOfAccesssibilityComputation.fromFacilitiesFile) {
					boundingBox = BoundingBox.createBoundingBox(scenario.getNetwork());
					LOG.info("Using the boundary of the network file to determine the area for accessibility computation.");
					LOG.warn("This can lead to memory issues when the network is large and/or the cell size is too fine!");
					Scenario measuringPointsSc = ScenarioUtils.createScenario(ConfigUtils.createConfig());
					String measuringPointsFile = ConfigUtils.addOrGetModule(config, AccessibilityConfigGroup.class ).getMeasuringPointsFile() ;
<<<<<<< HEAD
					new FacilitiesReaderMatsimV1(measuringPointsSc).readFile(measuringPointsFile);
					if (measuringPoints != null) {LOG.warn("Measuring points had already been set directly. Now overwriting...");}
=======
					new MatsimFacilitiesReader(measuringPointsSc).readFile(measuringPointsFile);
>>>>>>> 6598d20d
					measuringPoints = (ActivityFacilitiesImpl) AccessibilityUtils.collectActivityFacilitiesWithOptionOfType(measuringPointsSc, activityType);
					LOG.info("Using measuring points from file: " + measuringPointsFile);
				} else if (acg.getAreaOfAccessibilityComputation() == AreaOfAccesssibilityComputation.fromFacilitiesObject) {
//					boundingBox = null; // TODO
					boundingBox = BoundingBox.createBoundingBox(scenario.getNetwork());
					measuringPoints = ConfigUtils.addOrGetModule(config, AccessibilityConfigGroup.class ).getMeasuringPointsFacilities() ;
					if (measuringPoints == null) {
						throw new RuntimeException("Measuring points should have been set direclty if from-facilities-object mode is used.");
					}
					LOG.info("Using measuring points from facilities object.");
				} else {
					boundingBox = BoundingBox.createBoundingBox(scenario.getNetwork());
					measuringPoints = GridUtils.createGridLayerByGridSizeByBoundingBoxV2(boundingBox, cellSize_m) ;
					LOG.info("Using the boundary of the network file to determine the area for accessibility computation.");
					LOG.warn("This can lead to memory issues when the network is large and/or the cell size is too fine!");
				}
				
				LOG.warn("boundingBox = " + boundingBox);
				
				AccessibilityCalculator accessibilityCalculator = new AccessibilityCalculator(scenario, measuringPoints);
				for (Modes4Accessibility mode : acg.getIsComputingMode()) {
					AccessibilityContributionCalculator calculator = null ;
					switch(mode) {
					case bike:
						calculator = new ConstantSpeedAccessibilityExpContributionCalculator(mode.name(), config, network);
						break;
					case car: {
						final TravelTime travelTime = travelTimes.get(mode.name());
						Gbl.assertNotNull(travelTime);
						final TravelDisutilityFactory travelDisutilityFactory = travelDisutilityFactories.get(mode.name());
						calculator = new NetworkModeAccessibilityExpContributionCalculator(travelTime, travelDisutilityFactory, scenario) ;
						break; }
					case freespeed: {
						final TravelDisutilityFactory travelDisutilityFactory = travelDisutilityFactories.get(TransportMode.car);
						Gbl.assertNotNull(travelDisutilityFactory);
						calculator = new NetworkModeAccessibilityExpContributionCalculator(new FreeSpeedTravelTime(), travelDisutilityFactory, scenario) ;
						break; }
					case walk:
						calculator = new ConstantSpeedAccessibilityExpContributionCalculator(mode.name(), config, network);
						break;
					case matrixBasedPt:
						calculator = new LeastCostPathCalculatorAccessibilityContributionCalculator(
								config.planCalcScore(),	ptMatrix.asPathCalculator(config.planCalcScore()));
						break;
						//$CASES-OMITTED$
					default:
//						TravelTime timeCalculator = this.travelTimes.get( mode.toString() ) ;
//						TravelDisutility travelDisutility = this.travelDisutilityFactories.get(mode.toString()).createTravelDisutility(timeCalculator) ;
						calculator = new TripRouterAccessibilityContributionCalculator(mode.toString(), tripRouter, config.planCalcScore());
					}
					accessibilityCalculator.putAccessibilityContributionCalculator(mode.name(), calculator);
				}
				
				if (pushing2Geoserver == true) {
					accessibilityCalculator.addFacilityDataExchangeListener(new GeoserverUpdater(crs,
							config.controler().getRunId() + "_" + activityType, acg.getCellSizeCellBasedAccessibility()));
				}

				GridBasedAccessibilityShutdownListenerV3 gbasl = new GridBasedAccessibilityShutdownListenerV3(accessibilityCalculator, 
						opportunities, ptMatrix, scenario, boundingBox, cellSize_m);
				
				for (ActivityFacilities fac : additionalFacs) {
					gbasl.addAdditionalFacilityData(fac);
				}

				for (SpatialGridDataExchangeInterface listener : spatialGridDataListeners) {
					gbasl.addSpatialGridDataExchangeListener(listener) ;
				}
				
				for (FacilityDataExchangeInterface listener : facilityDataListeners) {
					gbasl.addFacilityDataExchangeListener(listener);
				}
				
				gbasl.writeToSubdirectoryWithName(activityType);
				
				return gbasl;
			}
		});
	}
	
	public final void setPushing2Geoserver( boolean pushing2Geoserver ) {
		this.pushing2Geoserver = pushing2Geoserver ;
	}
	
	@Deprecated
	public final void addSpatialGridDataExchangeListener(SpatialGridDataExchangeInterface listener) {
		spatialGridDataListeners.add(listener) ;
	}
	
	public final void addFacilityDataExchangeListener(FacilityDataExchangeInterface listener) {
		this.facilityDataListeners.add(listener) ;
	}

	/**
	 * Add additional facility data that will generate an additional column for each (x,y,t)-Entry. The facilities are aggregated to
	 * the measurement points in downstream code.
	 */
	public void addAdditionalFacilityData(ActivityFacilities facilities) {
		additionalFacs.add(facilities) ;
	}
	
	public void setConsideredActivityType(String activityType) {
		// yyyy could be done via config (list of activities)
		this.activityType = activityType ;
	}
	
	public void setMeasuringPoints(ActivityFacilities measuringPoints) {
		this.measuringPoints = measuringPoints ;
	}
}<|MERGE_RESOLUTION|>--- conflicted
+++ resolved
@@ -122,12 +122,8 @@
 					LOG.warn("This can lead to memory issues when the network is large and/or the cell size is too fine!");
 					Scenario measuringPointsSc = ScenarioUtils.createScenario(ConfigUtils.createConfig());
 					String measuringPointsFile = ConfigUtils.addOrGetModule(config, AccessibilityConfigGroup.class ).getMeasuringPointsFile() ;
-<<<<<<< HEAD
-					new FacilitiesReaderMatsimV1(measuringPointsSc).readFile(measuringPointsFile);
+					new MatsimFacilitiesReader(measuringPointsSc).readFile(measuringPointsFile);
 					if (measuringPoints != null) {LOG.warn("Measuring points had already been set directly. Now overwriting...");}
-=======
-					new MatsimFacilitiesReader(measuringPointsSc).readFile(measuringPointsFile);
->>>>>>> 6598d20d
 					measuringPoints = (ActivityFacilitiesImpl) AccessibilityUtils.collectActivityFacilitiesWithOptionOfType(measuringPointsSc, activityType);
 					LOG.info("Using measuring points from file: " + measuringPointsFile);
 				} else if (acg.getAreaOfAccessibilityComputation() == AreaOfAccesssibilityComputation.fromFacilitiesObject) {
