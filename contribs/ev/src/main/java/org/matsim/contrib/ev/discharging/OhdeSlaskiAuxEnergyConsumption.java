/* *********************************************************************** *
 * project: org.matsim.*
 *                                                                         *
 * *********************************************************************** *
 *                                                                         *
 * copyright       : (C) 2016 by the members listed in the COPYING,        *
 *                   LICENSE and WARRANTY file.                            *
 * email           : info at matsim dot org                                *
 *                                                                         *
 * *********************************************************************** *
 *                                                                         *
 *   This program is free software; you can redistribute it and/or modify  *
 *   it under the terms of the GNU General Public License as published by  *
 *   the Free Software Foundation; either version 2 of the License, or     *
 *   (at your option) any later version.                                   *
 *   See also COPYING, LICENSE and WARRANTY file                           *
 *                                                                         *
 * *********************************************************************** */

package org.matsim.contrib.ev.discharging;

<<<<<<< HEAD
import java.util.function.BiPredicate;
import java.util.function.DoubleSupplier;
=======
import org.matsim.api.core.v01.Id;
import org.matsim.api.core.v01.network.Link;
import org.matsim.contrib.ev.fleet.ElectricVehicle;
import org.matsim.contrib.ev.temperature.TemperatureService;

import com.google.inject.Inject;
>>>>>>> 2fd61190

import org.matsim.contrib.ev.fleet.ElectricVehicleSpecification;

public class OhdeSlaskiAuxEnergyConsumption implements AuxEnergyConsumption {
	private static final double a = 1.3;// [W]
	private static final double b = -63.4;// [W]
	private static final double c = 1748.1;// [W]

	// precomputed values
	private static final int MIN_TEMP = -20;
	private static final int MAX_TEMP = 40;

	// temp - air temp [oC]
	// power - avg power [W]
	private static double calcPower(double temp) {
		if (temp < MIN_TEMP || temp > MAX_TEMP) {
			throw new IllegalArgumentException();
		}
		return (a * temp + b) * temp + c;
	}

<<<<<<< HEAD
	public static OhdeSlaskiAuxEnergyConsumption createConsumptionForFixedTemperatureAndAlwaysOn(
			ElectricVehicleSpecification ev, int temperature) {
		return new OhdeSlaskiAuxEnergyConsumption(ev, () -> temperature, (v, t) -> true);
	}

	private final ElectricVehicleSpecification ev;
	private final DoubleSupplier temperatureProvider;
	private final BiPredicate<ElectricVehicleSpecification, Double> isTurnedOn;

	public OhdeSlaskiAuxEnergyConsumption(ElectricVehicleSpecification ev, DoubleSupplier temperatureProvider,
			BiPredicate<ElectricVehicleSpecification, Double> isTurnedOn) {
		this.ev = ev;
		this.temperatureProvider = temperatureProvider;
		this.isTurnedOn = isTurnedOn;
	}

	@Override
	public double calcEnergyConsumption(double period, double timeOfDay) {
		return isTurnedOn.test(ev, timeOfDay) ? calcPower(temperatureProvider.getAsDouble()) * period : 0;
=======
	private final TemperatureService temperatureService;

	public OhdeSlaskiAuxEnergyConsumption(TemperatureService temperatureService) {
		this.temperatureService = temperatureService;
	}

	@Override
	public double calcEnergyConsumption(double beginTime, double duration, Id<Link> linkId) {
		return calcPower(temperatureService.getCurrentTemperature(linkId)) * duration;
	}

	public static class Factory implements AuxEnergyConsumption.Factory {
		private final TemperatureService temperatureService;

		@Inject
		public Factory(TemperatureService temperatureService) {
			this.temperatureService = temperatureService;
		}

		@Override
		public AuxEnergyConsumption create(ElectricVehicle electricVehicle) {
			return new OhdeSlaskiAuxEnergyConsumption(temperatureService);
		}
>>>>>>> 2fd61190
	}
}<|MERGE_RESOLUTION|>--- conflicted
+++ resolved
@@ -19,19 +19,12 @@
 
 package org.matsim.contrib.ev.discharging;
 
-<<<<<<< HEAD
-import java.util.function.BiPredicate;
-import java.util.function.DoubleSupplier;
-=======
 import org.matsim.api.core.v01.Id;
 import org.matsim.api.core.v01.network.Link;
 import org.matsim.contrib.ev.fleet.ElectricVehicle;
 import org.matsim.contrib.ev.temperature.TemperatureService;
 
 import com.google.inject.Inject;
->>>>>>> 2fd61190
-
-import org.matsim.contrib.ev.fleet.ElectricVehicleSpecification;
 
 public class OhdeSlaskiAuxEnergyConsumption implements AuxEnergyConsumption {
 	private static final double a = 1.3;// [W]
@@ -51,27 +44,6 @@
 		return (a * temp + b) * temp + c;
 	}
 
-<<<<<<< HEAD
-	public static OhdeSlaskiAuxEnergyConsumption createConsumptionForFixedTemperatureAndAlwaysOn(
-			ElectricVehicleSpecification ev, int temperature) {
-		return new OhdeSlaskiAuxEnergyConsumption(ev, () -> temperature, (v, t) -> true);
-	}
-
-	private final ElectricVehicleSpecification ev;
-	private final DoubleSupplier temperatureProvider;
-	private final BiPredicate<ElectricVehicleSpecification, Double> isTurnedOn;
-
-	public OhdeSlaskiAuxEnergyConsumption(ElectricVehicleSpecification ev, DoubleSupplier temperatureProvider,
-			BiPredicate<ElectricVehicleSpecification, Double> isTurnedOn) {
-		this.ev = ev;
-		this.temperatureProvider = temperatureProvider;
-		this.isTurnedOn = isTurnedOn;
-	}
-
-	@Override
-	public double calcEnergyConsumption(double period, double timeOfDay) {
-		return isTurnedOn.test(ev, timeOfDay) ? calcPower(temperatureProvider.getAsDouble()) * period : 0;
-=======
 	private final TemperatureService temperatureService;
 
 	public OhdeSlaskiAuxEnergyConsumption(TemperatureService temperatureService) {
@@ -95,6 +67,5 @@
 		public AuxEnergyConsumption create(ElectricVehicle electricVehicle) {
 			return new OhdeSlaskiAuxEnergyConsumption(temperatureService);
 		}
->>>>>>> 2fd61190
 	}
 }