--- conflicted
+++ resolved
@@ -109,19 +109,10 @@
 	}
 
 	public EvNetworkRoutingModule(final String mode, final Network network, RoutingModule delegate,
-<<<<<<< HEAD
-								  ElectricFleetSpecification electricFleet,
-								  ChargingInfrastructureSpecification chargingInfrastructureSpecification, TravelTime travelTime,
-								  DriveEnergyConsumption.Factory driveConsumptionFactory,
-								  AuxEnergyConsumption.Factory auxConsumptionFactory,
-								  EvConfigGroup evConfigGroup
-	) {
-=======
 			ElectricFleetSpecification electricFleet,
 			ChargingInfrastructureSpecification chargingInfrastructureSpecification, TravelTime travelTime,
 			DriveEnergyConsumption.Factory driveConsumptionFactory, AuxEnergyConsumption.Factory auxConsumptionFactory,
 			EvConfigGroup evConfigGroup) {
->>>>>>> a8133c57
 		this.travelTime = travelTime;
 		Gbl.assertNotNull(network);
 		this.delegate = delegate;
