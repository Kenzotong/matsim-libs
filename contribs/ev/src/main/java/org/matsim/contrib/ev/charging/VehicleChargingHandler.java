/* *********************************************************************** *
 * project: org.matsim.*
 *                                                                         *
 * *********************************************************************** *
 *                                                                         *
 * copyright       : (C) 2016 by the members listed in the COPYING,        *
 *                   LICENSE and WARRANTY file.                            *
 * email           : info at matsim dot org                                *
 *                                                                         *
 * *********************************************************************** *
 *                                                                         *
 *   This program is free software; you can redistribute it and/or modify  *
 *   it under the terms of the GNU General Public License as published by  *
 *   the Free Software Foundation; either version 2 of the License, or     *
 *   (at your option) any later version.                                   *
 *   See also COPYING, LICENSE and WARRANTY file                           *
 *                                                                         *
 * *********************************************************************** */

package org.matsim.contrib.ev.charging;
/*
 * created by jbischoff, 09.10.2018
 *  This is an events based approach to trigger vehicle charging. Vehicles will be charged as soon as a person begins a charging activity.
 */

import java.util.HashMap;
<<<<<<< HEAD
=======
import java.util.List;
>>>>>>> 2fd61190
import java.util.Map;

import javax.inject.Inject;

import org.matsim.api.core.v01.Id;
import org.matsim.api.core.v01.events.ActivityEndEvent;
import org.matsim.api.core.v01.events.ActivityStartEvent;
import org.matsim.api.core.v01.events.PersonLeavesVehicleEvent;
import org.matsim.api.core.v01.events.handler.ActivityEndEventHandler;
import org.matsim.api.core.v01.events.handler.ActivityStartEventHandler;
import org.matsim.api.core.v01.events.handler.PersonLeavesVehicleEventHandler;
import org.matsim.api.core.v01.network.Link;
import org.matsim.api.core.v01.population.Person;
import org.matsim.contrib.ev.MobsimScopeEventHandler;
import org.matsim.contrib.ev.MobsimScopeEventHandling;
<<<<<<< HEAD
import org.matsim.contrib.ev.data.Charger;
import org.matsim.contrib.ev.data.ChargingInfrastructure;
import org.matsim.contrib.ev.fleet.ElectricFleet;
import org.matsim.contrib.ev.fleet.ElectricVehicle;
import org.matsim.vehicles.Vehicle;

=======
import org.matsim.contrib.ev.fleet.ElectricFleet;
import org.matsim.contrib.ev.fleet.ElectricVehicle;
import org.matsim.contrib.ev.infrastructure.Charger;
import org.matsim.contrib.ev.infrastructure.ChargingInfrastructure;
import org.matsim.contrib.ev.infrastructure.ChargingInfrastructures;
import org.matsim.vehicles.Vehicle;

import com.google.common.collect.ImmutableListMultimap;

>>>>>>> 2fd61190
public class VehicleChargingHandler
		implements ActivityStartEventHandler, ActivityEndEventHandler, PersonLeavesVehicleEventHandler,
		ChargingEndEventHandler, MobsimScopeEventHandler {

	public static final String CHARGING_IDENTIFIER = " charging";
	private Map<Id<Person>, Id<Vehicle>> lastVehicleUsed = new HashMap<>();
	private Map<Id<ElectricVehicle>, Id<Charger>> vehiclesAtChargers = new HashMap<>();

	private final ChargingInfrastructure chargingInfrastructure;
<<<<<<< HEAD

	private final ElectricFleet electricFleet;
=======
	private final ElectricFleet electricFleet;
	private final ImmutableListMultimap<Id<Link>, Charger> chargersAtLinks;
>>>>>>> 2fd61190

	@Inject
	public VehicleChargingHandler(ChargingInfrastructure chargingInfrastructure, ElectricFleet electricFleet,
			MobsimScopeEventHandling events) {
		this.chargingInfrastructure = chargingInfrastructure;
		this.electricFleet = electricFleet;
<<<<<<< HEAD
		events.addMobsimScopeHandler(this);
	}

=======
		chargersAtLinks = ChargingInfrastructures.getChargersAtLinks(chargingInfrastructure);
		events.addMobsimScopeHandler(this);
	}

	/**
	 * This assumes no liability which charger is used, as long as the type matches
	 *
	 * @param event
	 */
>>>>>>> 2fd61190
	@Override
	public void handleEvent(ActivityStartEvent event) {
		if (event.getActType().endsWith(CHARGING_IDENTIFIER)) {
			Id<Vehicle> vehicleId = lastVehicleUsed.get(event.getPersonId());
			if (vehicleId != null) {
				Id<ElectricVehicle> evId = Id.create(vehicleId, ElectricVehicle.class);
				if (electricFleet.getElectricVehicles().containsKey(evId)) {
					ElectricVehicle ev = electricFleet.getElectricVehicles().get(evId);
<<<<<<< HEAD
					Map<Id<Charger>, Charger> chargers = chargingInfrastructure.getChargersAtLink(event.getLinkId());
					Charger c = chargers.values()
							.stream()
							.filter(ch -> ev.getChargerTypes().contains(ch.getChargerType()))
							.findAny()
							.get(); //this assumes no liability which charger is used, as long as the type matches.
=======
					List<Charger> chargers = chargersAtLinks.get(event.getLinkId());
					Charger c = chargers.stream()
							.filter(ch -> ev.getChargerTypes().contains(ch.getChargerType()))
							.findAny()
							.get();
>>>>>>> 2fd61190
					c.getLogic().addVehicle(ev, event.getTime());
					vehiclesAtChargers.put(evId, c.getId());
				}
			}
		}
	}

	@Override
	public void handleEvent(ActivityEndEvent event) {
		if (event.getActType().endsWith(CHARGING_IDENTIFIER)) {
			Id<Vehicle> vehicleId = lastVehicleUsed.get(event.getPersonId());
			if (vehicleId != null) {
				Id<ElectricVehicle> evId = Id.create(vehicleId, ElectricVehicle.class);
				Id<Charger> chargerId = vehiclesAtChargers.remove(evId);
				if (chargerId != null) {
					Charger c = chargingInfrastructure.getChargers().get(chargerId);
					c.getLogic().removeVehicle(electricFleet.getElectricVehicles().get(evId), event.getTime());
<<<<<<< HEAD

=======
>>>>>>> 2fd61190
				}
			}
		}
	}

	@Override
	public void handleEvent(PersonLeavesVehicleEvent event) {
		lastVehicleUsed.put(event.getPersonId(), event.getVehicleId());
	}

	@Override
	public void handleEvent(ChargingEndEvent event) {
		vehiclesAtChargers.remove(event.getVehicleId());
		//Charging has ended before activity ends
	}
}<|MERGE_RESOLUTION|>--- conflicted
+++ resolved
@@ -24,10 +24,7 @@
  */
 
 import java.util.HashMap;
-<<<<<<< HEAD
-=======
 import java.util.List;
->>>>>>> 2fd61190
 import java.util.Map;
 
 import javax.inject.Inject;
@@ -43,14 +40,6 @@
 import org.matsim.api.core.v01.population.Person;
 import org.matsim.contrib.ev.MobsimScopeEventHandler;
 import org.matsim.contrib.ev.MobsimScopeEventHandling;
-<<<<<<< HEAD
-import org.matsim.contrib.ev.data.Charger;
-import org.matsim.contrib.ev.data.ChargingInfrastructure;
-import org.matsim.contrib.ev.fleet.ElectricFleet;
-import org.matsim.contrib.ev.fleet.ElectricVehicle;
-import org.matsim.vehicles.Vehicle;
-
-=======
 import org.matsim.contrib.ev.fleet.ElectricFleet;
 import org.matsim.contrib.ev.fleet.ElectricVehicle;
 import org.matsim.contrib.ev.infrastructure.Charger;
@@ -60,7 +49,6 @@
 
 import com.google.common.collect.ImmutableListMultimap;
 
->>>>>>> 2fd61190
 public class VehicleChargingHandler
 		implements ActivityStartEventHandler, ActivityEndEventHandler, PersonLeavesVehicleEventHandler,
 		ChargingEndEventHandler, MobsimScopeEventHandler {
@@ -70,24 +58,14 @@
 	private Map<Id<ElectricVehicle>, Id<Charger>> vehiclesAtChargers = new HashMap<>();
 
 	private final ChargingInfrastructure chargingInfrastructure;
-<<<<<<< HEAD
-
-	private final ElectricFleet electricFleet;
-=======
 	private final ElectricFleet electricFleet;
 	private final ImmutableListMultimap<Id<Link>, Charger> chargersAtLinks;
->>>>>>> 2fd61190
 
 	@Inject
 	public VehicleChargingHandler(ChargingInfrastructure chargingInfrastructure, ElectricFleet electricFleet,
 			MobsimScopeEventHandling events) {
 		this.chargingInfrastructure = chargingInfrastructure;
 		this.electricFleet = electricFleet;
-<<<<<<< HEAD
-		events.addMobsimScopeHandler(this);
-	}
-
-=======
 		chargersAtLinks = ChargingInfrastructures.getChargersAtLinks(chargingInfrastructure);
 		events.addMobsimScopeHandler(this);
 	}
@@ -97,7 +75,6 @@
 	 *
 	 * @param event
 	 */
->>>>>>> 2fd61190
 	@Override
 	public void handleEvent(ActivityStartEvent event) {
 		if (event.getActType().endsWith(CHARGING_IDENTIFIER)) {
@@ -106,20 +83,11 @@
 				Id<ElectricVehicle> evId = Id.create(vehicleId, ElectricVehicle.class);
 				if (electricFleet.getElectricVehicles().containsKey(evId)) {
 					ElectricVehicle ev = electricFleet.getElectricVehicles().get(evId);
-<<<<<<< HEAD
-					Map<Id<Charger>, Charger> chargers = chargingInfrastructure.getChargersAtLink(event.getLinkId());
-					Charger c = chargers.values()
-							.stream()
-							.filter(ch -> ev.getChargerTypes().contains(ch.getChargerType()))
-							.findAny()
-							.get(); //this assumes no liability which charger is used, as long as the type matches.
-=======
 					List<Charger> chargers = chargersAtLinks.get(event.getLinkId());
 					Charger c = chargers.stream()
 							.filter(ch -> ev.getChargerTypes().contains(ch.getChargerType()))
 							.findAny()
 							.get();
->>>>>>> 2fd61190
 					c.getLogic().addVehicle(ev, event.getTime());
 					vehiclesAtChargers.put(evId, c.getId());
 				}
@@ -137,10 +105,6 @@
 				if (chargerId != null) {
 					Charger c = chargingInfrastructure.getChargers().get(chargerId);
 					c.getLogic().removeVehicle(electricFleet.getElectricVehicles().get(evId), event.getTime());
-<<<<<<< HEAD
-
-=======
->>>>>>> 2fd61190
 				}
 			}
 		}
