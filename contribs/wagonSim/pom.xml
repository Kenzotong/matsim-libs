--- conflicted
+++ resolved
@@ -2,11 +2,7 @@
   <parent>
     <groupId>org.matsim</groupId>
     <artifactId>contrib</artifactId>
-<<<<<<< HEAD
     <version>0.9.0-SNAPSHOT</version>
-=======
-    <version>0.8.0</version>
->>>>>>> 2c9328c4
   </parent>
   <modelVersion>4.0.0</modelVersion>
   <groupId>org.matsim.contrib</groupId>
