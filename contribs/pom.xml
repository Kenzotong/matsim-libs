<?xml version="1.0" encoding="UTF-8"?>
<project xmlns="http://maven.apache.org/POM/4.0.0" xmlns:xsi="http://www.w3.org/2001/XMLSchema-instance"
		 xsi:schemaLocation="http://maven.apache.org/POM/4.0.0 http://maven.apache.org/maven-v4_0_0.xsd">
	<parent>
		<groupId>org.matsim</groupId>
		<artifactId>matsim-all</artifactId>
		<version>14.0-SNAPSHOT</version>
	</parent>
	<modelVersion>4.0.0</modelVersion>
	<packaging>pom</packaging>

	<name>MATSim-Contrib</name>
	<artifactId>contrib</artifactId>

	<build>
		<plugins>
			<plugin>
				<groupId>org.codehaus.mojo</groupId>
				<artifactId>buildnumber-maven-plugin</artifactId>
				<version>1.4</version>
				<executions>
					<execution>
						<phase>validate</phase>
						<goals>
							<goal>create</goal>
						</goals>
					</execution>
				</executions>
				<configuration>
					<doCheck>false</doCheck>
					<doUpdate>false</doUpdate>
					<revisionOnScmFailure>unknown</revisionOnScmFailure>
					<timestampFormat>{0,date,yyyy-MM-dd HH:mm:ss}</timestampFormat>
				</configuration>
			</plugin>
			<plugin>
				<groupId>org.apache.maven.plugins</groupId>
				<artifactId>maven-failsafe-plugin</artifactId>
				<executions>
					<execution>
						<goals>
							<goal>integration-test</goal>
							<goal>verify</goal>
						</goals>
					</execution>
				</executions>
			</plugin>
			<plugin>
				<groupId>org.apache.maven.plugins</groupId>
				<artifactId>maven-source-plugin</artifactId>
				<executions>
					<execution>
						<id>attach-sources</id>
						<goals>
							<goal>jar</goal>
						</goals>
					</execution>
				</executions>
			</plugin>
			<plugin>
				<artifactId>maven-jar-plugin</artifactId>
				<configuration>
					<archive>
						<manifest>
							<addClasspath>true</addClasspath>
							<classpathPrefix>libs/</classpathPrefix>
						</manifest>
					</archive>
				</configuration>
			</plugin>
		</plugins>
	</build>

	<modules>
		<module>accessibility</module>
		<module>accidents</module>
		<module>analysis</module>
		<module>application</module>
		<module>av</module>
		<module>bicycle</module>
		<module>cadytsIntegration</module>
		<module>carsharing</module>
		<module>commercialTrafficApplications</module>
		<module>common</module>
		<module>decongestion</module>
		<module>discrete_mode_choice</module>
		<module>drt</module>
		<module>dvrp</module>
		<module>ev</module>
		<module>emissions</module>
		<module>eventsBasedPTRouter</module>
		<module>freight</module>
		<module>hybridsim</module>
		<module>integration</module>
		<module>locationchoice</module>
		<module>matrixbasedptrouter</module>
		<module>minibus</module>
		<module>multimodal</module>
		<module>noise</module>
		<module>osm</module>
		<module>otfvis</module>
		<module>parking</module>
		<module>protobuf</module>
		<module>pseudosimulation</module>
		<module>roadpricing</module>
		<module>sbb-extensions</module>
		<module>sharing</module>
		<module>signals</module>
		<module>socnetsim</module>
		<module>sumo</module>
		<module>taxi</module>
		<module>vsp</module>
	</modules>
<<<<<<< HEAD
	<repositories>
		<repository>
			<id>osgeo</id>
			<name>OSGeo Release Repository</name>
			<url>https://repo.osgeo.org/repository/release/</url>
			<snapshots>
				<enabled>false</enabled>
			</snapshots>
			<releases>
				<enabled>true</enabled>
			</releases>
		</repository>
		<repository>
			<!-- For some dependencies of Geotools which are not on Maven central -->
			<id>maven2-repository.dev.java.net</id>
			<name>Java.net repository</name>
			<url>http://download.java.net/maven/2</url>
		</repository>
        <!-- <repository>
            <id>matsim</id>
            <url>http://dl.bintray.com/matsim/matsim</url>
        </repository> -->
        
		<repository>
			<id>matsim</id>
			<url>https://repo.matsim.org/repository/matsim</url>
		</repository>
		<repository>
			<id>ch.sbb</id>
			<url>https://schweizerischebundesbahnen.bintray.com/simba.mvn</url>
		</repository>
	</repositories>
=======
>>>>>>> 7a0dfb3c

	<dependencies>
		<dependency>
			<groupId>junit</groupId>
			<artifactId>junit</artifactId>
			<type>jar</type>
			<scope>provided</scope>
		</dependency>
		<dependency>
			<groupId>org.hamcrest</groupId>
			<artifactId>hamcrest-library</artifactId>
			<version>1.3</version>
			<scope>test</scope>
		</dependency>
		<dependency>
			<groupId>org.matsim</groupId>
			<artifactId>matsim</artifactId>
			<version>${project.version}</version>
			<type>jar</type>
			<scope>compile</scope>
		</dependency>
		<dependency>
			<groupId>org.matsim</groupId>
			<artifactId>matsim</artifactId>
			<version>${project.version}</version>
			<type>test-jar</type>
			<scope>test</scope>
		</dependency>
		<dependency>
			<!--MATSim examples.  Not inherited from matsim since it-->
			<!--is in test scope there.  Leave in test scope since-->
			<!--it is not in weekly releases and then causes problems.  -->
			<groupId>org.matsim</groupId>
			<artifactId>matsim-examples</artifactId>
			<scope>test</scope>
			<version>${project.version}</version>
		</dependency>
		<dependency>
			<!-- needed to compile in IntelliJ with Eclipse compiler -->
			<groupId>commons-logging</groupId>
			<artifactId>commons-logging</artifactId>
		</dependency>
	</dependencies>
</project><|MERGE_RESOLUTION|>--- conflicted
+++ resolved
@@ -111,41 +111,6 @@
 		<module>taxi</module>
 		<module>vsp</module>
 	</modules>
-<<<<<<< HEAD
-	<repositories>
-		<repository>
-			<id>osgeo</id>
-			<name>OSGeo Release Repository</name>
-			<url>https://repo.osgeo.org/repository/release/</url>
-			<snapshots>
-				<enabled>false</enabled>
-			</snapshots>
-			<releases>
-				<enabled>true</enabled>
-			</releases>
-		</repository>
-		<repository>
-			<!-- For some dependencies of Geotools which are not on Maven central -->
-			<id>maven2-repository.dev.java.net</id>
-			<name>Java.net repository</name>
-			<url>http://download.java.net/maven/2</url>
-		</repository>
-        <!-- <repository>
-            <id>matsim</id>
-            <url>http://dl.bintray.com/matsim/matsim</url>
-        </repository> -->
-        
-		<repository>
-			<id>matsim</id>
-			<url>https://repo.matsim.org/repository/matsim</url>
-		</repository>
-		<repository>
-			<id>ch.sbb</id>
-			<url>https://schweizerischebundesbahnen.bintray.com/simba.mvn</url>
-		</repository>
-	</repositories>
-=======
->>>>>>> 7a0dfb3c
 
 	<dependencies>
 		<dependency>
