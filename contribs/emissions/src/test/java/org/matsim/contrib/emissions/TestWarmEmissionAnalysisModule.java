/* *********************************************************************** *
 * project: org.matsim.*                                                   *
 * TestEmission.java                                                       *
 *                                                                         *
 * *********************************************************************** *
 *                                                                         *
 * copyright       : (C) 2009 by the members listed in the COPYING,        *
 *                   LICENSE and WARRANTY file.                            *
 * email           : info at matsim dot org                                *
 *                                                                         *
 * *********************************************************************** *
 *                                                                         *
 *   This program is free software; you can redistribute it and/or modify  *
 *   it under the terms of the GNU General Public License as published by  *
 *   the Free Software Foundation; either version 2 of the License, or     *
 *   (at your option) any later version.                                   *
 *   See also COPYING, LICENSE and WARRANTY file                           *
 *                                                                         *
 * *********************************************************************** */

package org.matsim.contrib.emissions;

import org.junit.Assert;
import org.junit.Test;
import org.junit.runner.RunWith;
import org.junit.runners.Parameterized;
import org.matsim.api.core.v01.Id;
import org.matsim.api.core.v01.network.Link;
import org.matsim.api.core.v01.network.Node;
import org.matsim.contrib.emissions.utils.EmissionsConfigGroup;
import org.matsim.contrib.emissions.utils.EmissionsConfigGroup.DetailedVsAverageLookupBehavior;
import org.matsim.core.api.experimental.events.EventsManager;
import org.matsim.core.network.NetworkUtils;
import org.matsim.testcases.MatsimTestUtils;
import org.matsim.vehicles.Vehicle;
import org.matsim.vehicles.VehicleType;
import org.matsim.vehicles.VehicleUtils;
import org.matsim.vehicles.VehiclesFactory;


import java.util.*;

<<<<<<< HEAD
import static org.matsim.contrib.emissions.Pollutant.*;
=======
import static org.matsim.contrib.emissions.Pollutant.NO2;
>>>>>>> 2c636267

/**
 * @author julia


/*
 * test for playground.vsp.emissions.WarmEmissionAnalysisModule
 *
 * WarmEmissionAnalysisModule (weam) 
 * public methods and corresponding tests: 
 * weamParameter - testWarmEmissionAnalysisParameter
 * throw warm EmissionEvent - testCheckVehicleInfoAndCalculateWarmEmissions_and_throwWarmEmissionEvent*, testCheckVehicleInfoAndCalculateWarmEmissions_and_throwWarmEmissionEvent_Exceptions
 * check vehicle info and calculate warm emissions -testCheckVehicleInfoAndCalculateWarmEmissions_and_throwWarmEmissionEvent*, testCheckVehicleInfoAndCalculateWarmEmissions_and_throwWarmEmissionEvent_Exceptions
 * get free flow occurences - testCounters*()
 * get fraction occurences - testCounters*()
 * get stop go occurences - testCounters*()
 * get km counter - testCounters*()
 * get free flow km counter - testCounters*()
 * get top go km couter - testCounters*()
 * get warm emission event counter - testCounters*()
 *
 * private methods and corresponding tests: 
 * rescale warm emissions - rescaleWarmEmissionsTest()
 * calculate warm emissions - implicitly tested
 * convert string 2 tuple - implicitly tested
 *
 * in all cases the needed tables are created manually by the setUp() method
 * see test methods for details on the particular test cases
 **/

@RunWith(Parameterized.class)
public class TestWarmEmissionAnalysisModule {
	// This used to be one large test class, which had separate table entries for each test, but put them all into the same table.  The result was
	// difficult if not impossible to debug, and the resulting detailed table was inconsistent in the sense that it did not contain all combinations of
	// entries. -- I have now pulled this apart into 6 different test classes, this one here plus "Case1" to "Case5".  Things look ok, but given that the
	// single class before was so large that I could not fully comprehend it, there may now be errors in the ripped-apart classes.  Hopefully, over time,
	// this will help to sort things out.  kai, feb'20




	private static final Set<Pollutant> pollutants = new HashSet<>( Arrays.asList( Pollutant.values() ));
	static final String HBEFA_ROAD_CATEGORY = "URB";
	private final EmissionsConfigGroup.EmissionsComputationMethod emissionsComputationMethod;
	private boolean excep = false;
	private static final String PASSENGER_CAR = "PASSENGER_CAR";

	private WarmEmissionAnalysisModule emissionsModule;

	//average speeds should be the same across all car types, but vary by traffic situation
	static final Double AVG_PASSENGER_CAR_SPEED_FF_KMH = 20.;
	static final Double AVG_PASSENGER_CAR_SPEED_SG_KMH = 10.;
	// (These must be in kmh, since at some later point they are divided by 3.6.  However, this makes them awfully slow for practical purposes ...  kai, jan'20)

	// emission factors for tables - no duplicates!
	private static final Double DETAILED_SGFF_FACTOR_FF =   .000011;
	private static final Double DETAILED_SGFF_FACTOR_SG = 	.0000011;
	private static final Double AVG_PC_FACTOR_FF = 1.;
	private static final Double AVG_PC_FACTOR_SG = 10.;

	// vehicle information for regular test cases

	private static final Double PETROL_SPEED_FF = TestWarmEmissionAnalysisModule.AVG_PASSENGER_CAR_SPEED_FF_KMH;
	private static final Double PETROL_SPEED_SG = TestWarmEmissionAnalysisModule.AVG_PASSENGER_CAR_SPEED_SG_KMH;

	private final Double noeFreeSpeed = AVG_PASSENGER_CAR_SPEED_FF_KMH;

	// case 6 - data in detailed table, stop go speed = free flow speed
	private final String sgffRoadCatgory = "URB_case7";
	private final String sgffTechnology = "sg ff technology";
	private final String sgffConcept = "sg ff concept";
	private final String sgffSizeClass = "sg ff size class";


	@Parameterized.Parameters( name = "{index}: ComputationMethod={0}")
	public static Collection<Object[]> createCombinations() {
		List <Object[]> list = new ArrayList<>();
		list.add( new Object [] {EmissionsConfigGroup.EmissionsComputationMethod.StopAndGoFraction} ) ;
		list.add( new Object [] {EmissionsConfigGroup.EmissionsComputationMethod.AverageSpeed} ) ;
		return list;
	}

	public TestWarmEmissionAnalysisModule( EmissionsConfigGroup.EmissionsComputationMethod emissionsComputationMethod ) {
		this.emissionsComputationMethod = emissionsComputationMethod;
	}



	@Test
	public void testCheckVehicleInfoAndCalculateWarmEmissions_and_throwWarmEmissionEvent6(){
		//-- set up tables, event handler, parameters, module
		setUp();

		Id<Vehicle> sgffVehicleId = Id.create("vehicle sg equals ff", Vehicle.class);
		double sgffLinklength = 4000.;
		Link sgflink = createMockLink("link sgf", sgffLinklength, AVG_PASSENGER_CAR_SPEED_FF_KMH / 3.6);
		EmissionUtils.setHbefaRoadType(sgflink, sgffRoadCatgory);

		Id<VehicleType> sgffVehicleTypeId = Id.create( PASSENGER_CAR + ";" + sgffTechnology + ";"+ sgffSizeClass + ";"+sgffConcept, VehicleType.class );
		VehiclesFactory vehFac = VehicleUtils.getFactory();
		Vehicle sgffVehicle = vehFac.createVehicle(sgffVehicleId, vehFac.createVehicleType(sgffVehicleTypeId));

		//avg>ff
		boolean exceptionThrown = false;
		try{
			emissionsModule.checkVehicleInfoAndCalculateWarmEmissions(sgffVehicle, sgflink, .5 * sgffLinklength / AVG_PASSENGER_CAR_SPEED_FF_KMH * 3.6);
		}
		catch(RuntimeException re){
			exceptionThrown = true;
		}
		Assert.assertTrue("An average speed higher than the free flow speed should throw a runtime exception",exceptionThrown);


		{ //avg=ff=sg -> use ff factors
			Map<Pollutant, Double> warmEmissions = emissionsModule.checkVehicleInfoAndCalculateWarmEmissions(sgffVehicle, sgflink, sgffLinklength / AVG_PASSENGER_CAR_SPEED_FF_KMH * 3.6);
			Assert.assertEquals(DETAILED_SGFF_FACTOR_FF * sgffLinklength / 1000., warmEmissions.get(NO2), MatsimTestUtils.EPSILON);
		}


		{ //avg<sg -> use sg factors
			Map<Pollutant, Double> warmEmissions = emissionsModule.checkVehicleInfoAndCalculateWarmEmissions(sgffVehicle, sgflink, 2*sgffLinklength/ AVG_PASSENGER_CAR_SPEED_FF_KMH *3.6 );
			Assert.assertEquals( DETAILED_SGFF_FACTOR_SG *sgffLinklength/1000., warmEmissions.get(NO2 ), MatsimTestUtils.EPSILON );
		}
	}

	@Test
	public void testCheckVehicleInfoAndCalculateWarmEmissions_and_throwWarmEmissionEvent_Exceptions1(){
		//-- set up tables, event handler, parameters, module
		setUp();

		// case 5 - no entry in any table - must be different to other test case's strings
		//With the bug fix to handle missing values - this test should no longer throw an error - jm oct'18

		Id<Vehicle> noeVehicleId = Id.create("veh 5", Vehicle.class);
		double noeLinkLength = 22.;
		Link noelink = createMockLink("link 5", noeLinkLength, noeFreeSpeed);

		String noeSizeClass = "size";
		String noeConcept = "concept";
		String noeTechnology = "technology";
		Id<VehicleType> noeVehicleTypeId = Id.create( PASSENGER_CAR + ";"+ noeTechnology + ";" + noeSizeClass + ";" + noeConcept, VehicleType.class );
		VehiclesFactory vehFac = VehicleUtils.getFactory();
		Vehicle noeVehicle = vehFac.createVehicle(noeVehicleId, vehFac.createVehicleType(noeVehicleTypeId));

		excep= false;
		try{
			Map<Pollutant, Double> warmEmissions = emissionsModule.checkVehicleInfoAndCalculateWarmEmissions
											(noeVehicle, noelink, 1.5* noeLinkLength /noeFreeSpeed);
			emissionsModule.throwWarmEmissionEvent(10., noelink.getId(), noeVehicleId, warmEmissions );
		}catch(Exception e){
			excep = true;
		}
		Assert.assertFalse(excep);

		excep=false;
	}

	@Test
	public void testCheckVehicleInfoAndCalculateWarmEmissions_and_throwWarmEmissionEvent_Exceptions2(){
		//-- set up tables, event handler, parameters, module
		setUp();

		// no vehicle information given
		Id<Vehicle> noeVehicleId = Id.create("veh 6", Vehicle.class);
		Id<VehicleType> noeVehicleTypeId = Id.create("", VehicleType.class);
		VehiclesFactory vehFac = VehicleUtils.getFactory();
		double noeLinkLength = 22.;
		Link noelink = createMockLink("link 6", noeLinkLength, noeFreeSpeed);

		Vehicle noeVehicle = vehFac.createVehicle(noeVehicleId, vehFac.createVehicleType(noeVehicleTypeId));

		excep= false;
		try{
			Map<Pollutant, Double> warmEmissions = emissionsModule.checkVehicleInfoAndCalculateWarmEmissions
											(noeVehicle, noelink, 1.5* noeLinkLength /noeFreeSpeed);
			emissionsModule.throwWarmEmissionEvent(10., noelink.getId(), noeVehicleId, warmEmissions );
		}catch(Exception e){
			excep = true;
		}
		Assert.assertTrue(excep); excep=false;
	}

	@Test
	public void testCheckVehicleInfoAndCalculateWarmEmissions_and_throwWarmEmissionEvent_Exceptions3(){
		//-- set up tables, event handler, parameters, module
		setUp();

		// empty vehicle information 
		Id<Vehicle> noeVehicleId = Id.create("veh 7", Vehicle.class);
		Id<VehicleType> noeVehicleTypeId = Id.create(";;;", VehicleType.class);
		VehiclesFactory vehFac = VehicleUtils.getFactory();
		Vehicle noeVehicle = vehFac.createVehicle(noeVehicleId, vehFac.createVehicleType(noeVehicleTypeId));
		double noeLinkLength = 22.;
		Link noelink = createMockLink("link 7", noeLinkLength, noeFreeSpeed);

		excep= false;
		try{
			Map<Pollutant, Double> warmEmissions = emissionsModule.checkVehicleInfoAndCalculateWarmEmissions
											(noeVehicle, noelink, 1.5*noeLinkLength/noeFreeSpeed);
			emissionsModule.throwWarmEmissionEvent(10., noelink.getId(), noeVehicleId, warmEmissions );
		}catch(Exception e){
			excep = true;
		}
		Assert.assertTrue(excep); excep=false;
	}

	@Test
	public void testCheckVehicleInfoAndCalculateWarmEmissions_and_throwWarmEmissionEvent_Exceptions4(){
		//-- set up tables, event handler, parameters, module
		setUp();
		//  vehicle information string is 'null'
		Id<Vehicle> noeVehicleId = Id.create("veh 8", Vehicle.class);
		VehiclesFactory vehFac = VehicleUtils.getFactory();
		Vehicle noeVehicle = vehFac.createVehicle(noeVehicleId, vehFac.createVehicleType(null));
		double noeLinkLength = 22.;
		Link noelink = createMockLink("link 8", noeLinkLength, noeFreeSpeed);

		excep= false;
		try{
			Map<Pollutant, Double> warmEmissions = emissionsModule.checkVehicleInfoAndCalculateWarmEmissions
											(noeVehicle, noelink, 1.5*22./noeFreeSpeed);
			emissionsModule.throwWarmEmissionEvent(10., noelink.getId(), noeVehicleId, warmEmissions );
		}catch(Exception e){
			excep = true;
		}
		Assert.assertTrue(excep); excep=false;

	}

	@Test
	public void testCounters7(){
		setUp();
		emissionsModule.reset();

		// case 10 - data in detailed table, stop go speed > free flow speed
		Id<Vehicle> tableVehicleId = Id.create("vehicle 8", Vehicle.class);
		double tableLinkLength= 30.*1000;
		Id<VehicleType> tableVehicleTypeId = Id.create(
				PASSENGER_CAR + ";" + "petrol (4S)" +";" + "<1,4L" +";"+ "PC-P-Euro-0", VehicleType.class );
		VehiclesFactory vehFac = VehicleUtils.getFactory();
		Vehicle tableVehicle = vehFac.createVehicle(tableVehicleId, vehFac.createVehicleType(tableVehicleTypeId));
		Link tableLink = createMockLink("link table", tableLinkLength, AVG_PASSENGER_CAR_SPEED_FF_KMH / 3.6);

		// ff < avg < ff+1 - handled like free flow
		double travelTime =  tableLinkLength/(AVG_PASSENGER_CAR_SPEED_FF_KMH +0.5)*3.6;
		emissionsModule.checkVehicleInfoAndCalculateWarmEmissions(tableVehicle, tableLink, travelTime );
		Assert.assertEquals(0, emissionsModule.getFractionOccurences() );
		Assert.assertEquals(tableLinkLength/1000., emissionsModule.getFreeFlowKmCounter(), MatsimTestUtils.EPSILON );
		Assert.assertEquals(1, emissionsModule.getFreeFlowOccurences() );
		Assert.assertEquals(tableLinkLength/1000, emissionsModule.getKmCounter(), MatsimTestUtils.EPSILON );
		Assert.assertEquals(0., emissionsModule.getStopGoKmCounter(), MatsimTestUtils.EPSILON );
		Assert.assertEquals(0, emissionsModule.getStopGoOccurences() );
		Assert.assertEquals(1, emissionsModule.getWarmEmissionEventCounter() );
		emissionsModule.reset();

		// ff < sg < avg - handled like free flow as well - no additional test needed
		// avg < ff < sg - handled like stop go 
		emissionsModule.checkVehicleInfoAndCalculateWarmEmissions(tableVehicle, tableLink, 2* tableLinkLength/(AVG_PASSENGER_CAR_SPEED_FF_KMH)*3.6 );
		Assert.assertEquals(0, emissionsModule.getFractionOccurences() );
		Assert.assertEquals(0., emissionsModule.getFreeFlowKmCounter(), MatsimTestUtils.EPSILON );
		Assert.assertEquals(0, emissionsModule.getFreeFlowOccurences() );
		Assert.assertEquals(tableLinkLength/1000, emissionsModule.getKmCounter(), MatsimTestUtils.EPSILON );
		Assert.assertEquals(tableLinkLength/1000, emissionsModule.getStopGoKmCounter(), MatsimTestUtils.EPSILON );
		Assert.assertEquals(1, emissionsModule.getStopGoOccurences() );
		Assert.assertEquals(1, emissionsModule.getWarmEmissionEventCounter() );
		emissionsModule.reset();
	}


	private void setUp() {

		Map<HbefaWarmEmissionFactorKey, HbefaWarmEmissionFactor> avgHbefaWarmTable = new HashMap<>();
		Map<HbefaWarmEmissionFactorKey, HbefaWarmEmissionFactor> detailedHbefaWarmTable = new HashMap<>();

		fillAverageTable( avgHbefaWarmTable );
		fillDetailedTable( detailedHbefaWarmTable );
		Map<HbefaRoadVehicleCategoryKey, Map<HbefaTrafficSituation, Double>> hbefaRoadTrafficSpeeds = EmissionUtils.createHBEFASpeedsTable(
				avgHbefaWarmTable );
		addDetailedRecordsToTestSpeedsTable( hbefaRoadTrafficSpeeds, detailedHbefaWarmTable );

		EventsManager emissionEventManager = new HandlerToTestEmissionAnalysisModules();
		EmissionsConfigGroup ecg = new EmissionsConfigGroup();
		ecg.setHbefaVehicleDescriptionSource( EmissionsConfigGroup.HbefaVehicleDescriptionSource.usingVehicleTypeId );
		ecg.setEmissionsComputationMethod( this.emissionsComputationMethod );
		ecg.setDetailedVsAverageLookupBehavior( DetailedVsAverageLookupBehavior.tryDetailedThenTechnologyAverageThenAverageTable );

		emissionsModule = new WarmEmissionAnalysisModule( avgHbefaWarmTable, detailedHbefaWarmTable, hbefaRoadTrafficSpeeds, pollutants, emissionEventManager, ecg );

	}

	static Link createMockLink( String linkId, double linkLength, double ffspeed ) {
		Id<Link> mockLinkId = Id.createLinkId(linkId);
		Node mockNode1 = NetworkUtils.createNode(Id.createNodeId(1));
		Node mockNode2 = NetworkUtils.createNode(Id.createNodeId(2));
		Link l = NetworkUtils.createLink(mockLinkId, mockNode1, mockNode2, null, linkLength, ffspeed, 1800, 1);
		EmissionUtils.setHbefaRoadType(l, "URB");
		return l;
	}

<<<<<<< HEAD
	private void fillDetailedTable( Map<HbefaWarmEmissionFactorKey, HbefaWarmEmissionFactor> detailedHbefaWarmTable) {


		// entries for case sg speed = ff speed
		{
			HbefaVehicleAttributes vehAtt = new HbefaVehicleAttributes();
			vehAtt.setHbefaEmConcept( sgffConcept );
			vehAtt.setHbefaSizeClass( sgffSizeClass );
			vehAtt.setHbefaTechnology( sgffTechnology );

			HbefaWarmEmissionFactor detWarmFactor = new HbefaWarmEmissionFactor();
			detWarmFactor.setWarmEmissionFactor( DETAILED_SGFF_FACTOR_FF );
			detWarmFactor.setSpeed(AVG_PASSENGER_CAR_SPEED_FF_KMH);

			for( Pollutant wp : pollutants ){
				HbefaWarmEmissionFactorKey detWarmKey = new HbefaWarmEmissionFactorKey();
				detWarmKey.setHbefaComponent( wp );
				detWarmKey.setHbefaRoadCategory( sgffRoadCatgory );
				detWarmKey.setHbefaTrafficSituation( HbefaTrafficSituation.FREEFLOW );
				detWarmKey.setHbefaVehicleAttributes( vehAtt );
				detWarmKey.setHbefaVehicleCategory( HbefaVehicleCategory.PASSENGER_CAR );
				detailedHbefaWarmTable.put( detWarmKey, detWarmFactor );
			}
		}
		{
			HbefaVehicleAttributes vehAtt = new HbefaVehicleAttributes();
			vehAtt.setHbefaEmConcept( sgffConcept );
			vehAtt.setHbefaSizeClass( sgffSizeClass );
			vehAtt.setHbefaTechnology( sgffTechnology );

			HbefaWarmEmissionFactor detWarmFactor = new HbefaWarmEmissionFactor();
			detWarmFactor.setWarmEmissionFactor( DETAILED_SGFF_FACTOR_SG );
			detWarmFactor.setSpeed(AVG_PASSENGER_CAR_SPEED_FF_KMH);

			for( Pollutant wp : pollutants ){
				HbefaWarmEmissionFactorKey detWarmKey = new HbefaWarmEmissionFactorKey();
				detWarmKey.setHbefaComponent( wp );
				detWarmKey.setHbefaRoadCategory( sgffRoadCatgory );
				detWarmKey.setHbefaTrafficSituation( HbefaTrafficSituation.STOPANDGO );
				detWarmKey.setHbefaVehicleAttributes( vehAtt );
				detWarmKey.setHbefaVehicleCategory( HbefaVehicleCategory.PASSENGER_CAR );
				detailedHbefaWarmTable.put( detWarmKey, detWarmFactor );
			}
		}
	}

=======
>>>>>>> 2c636267
	static void fillAverageTable( Map<HbefaWarmEmissionFactorKey, HbefaWarmEmissionFactor> avgHbefaWarmTable ) {

		// entries for first case "petrol" should not be used since there are entries in the detailed table
		// there should only average vehicle attributes in the avgHebfWarmTable jm oct'18
		HbefaVehicleAttributes vehAtt = new HbefaVehicleAttributes();


		// free flow:
		{
			HbefaWarmEmissionFactor detWarmFactor = new HbefaWarmEmissionFactor(AVG_PC_FACTOR_FF, PETROL_SPEED_FF);

			for (Pollutant wp : pollutants) {
				HbefaWarmEmissionFactorKey detWarmKey = new HbefaWarmEmissionFactorKey();
				detWarmKey.setComponent(wp);
				detWarmKey.setRoadCategory(HBEFA_ROAD_CATEGORY);
				detWarmKey.setTrafficSituation(HbefaTrafficSituation.FREEFLOW);
				detWarmKey.setVehicleAttributes(vehAtt);
				detWarmKey.setVehicleCategory(HbefaVehicleCategory.PASSENGER_CAR);
				avgHbefaWarmTable.put(detWarmKey, detWarmFactor);
			}
		}

		// stop and go:
		{
			HbefaWarmEmissionFactor detWarmFactor = new HbefaWarmEmissionFactor(AVG_PC_FACTOR_SG, PETROL_SPEED_SG);
			for (Pollutant wp : pollutants) {
				HbefaWarmEmissionFactorKey detWarmKey = new HbefaWarmEmissionFactorKey();
				detWarmKey.setComponent(wp);
				detWarmKey.setRoadCategory(HBEFA_ROAD_CATEGORY);
				detWarmKey.setTrafficSituation(HbefaTrafficSituation.STOPANDGO);
				detWarmKey.setVehicleAttributes(vehAtt);
				detWarmKey.setVehicleCategory(HbefaVehicleCategory.PASSENGER_CAR);
				avgHbefaWarmTable.put(detWarmKey, detWarmFactor);
			}
		}
	}

	static void addDetailedRecordsToTestSpeedsTable(
			Map<HbefaRoadVehicleCategoryKey, Map<HbefaTrafficSituation, Double>> hbefaRoadTrafficSpeeds,
			Map<HbefaWarmEmissionFactorKey, HbefaWarmEmissionFactor> detailedHbefaWarmTable
						       ) {

		// go through all entries in detailed warm table:
		for (Map.Entry<HbefaWarmEmissionFactorKey, HbefaWarmEmissionFactor> entry : detailedHbefaWarmTable.entrySet()) {

			HbefaWarmEmissionFactorKey warmEmissionFactorKey = entry.getKey();
			HbefaWarmEmissionFactor emissionFactor = entry.getValue();

			// extract road vehicle category key (something like "petrol"-"URB/50")
			HbefaRoadVehicleCategoryKey roadVehicleCategoryKey = new HbefaRoadVehicleCategoryKey(warmEmissionFactorKey);

			// for that road-vehicle category key, add traffic situation and speed value from current emissions factor:
<<<<<<< HEAD
			hbefaRoadTrafficSpeeds.putIfAbsent( roadVehicleCategoryKey, new HashMap<>() );


			// if the value is already set (returning not null) an exception is thrown
			// avoid overriding of speeds from average table with speed from detailed table
			if (hbefaRoadTrafficSpeeds.get(roadVehicleCategoryKey).get(warmEmissionFactorKey.getHbefaTrafficSituation()) != null) {
				if (hbefaRoadTrafficSpeeds.get(roadVehicleCategoryKey).get(warmEmissionFactorKey.getHbefaTrafficSituation()) != emissionFactor.getSpeed()){

					throw new RuntimeException("Try to override speeds from average table with speed from detailed table. This may lead to wrong emission calculations. KMT/GR Aug'20");
				}
			}


			hbefaRoadTrafficSpeeds.get( roadVehicleCategoryKey ).put( warmEmissionFactorKey.getHbefaTrafficSituation(), emissionFactor.getSpeed() );
=======
			hbefaRoadTrafficSpeeds.putIfAbsent(roadVehicleCategoryKey, new HashMap<>());
			hbefaRoadTrafficSpeeds.get(roadVehicleCategoryKey).put(warmEmissionFactorKey.getTrafficSituation(), emissionFactor.getSpeed());
>>>>>>> 2c636267
		}

	}

	private void fillDetailedTable(Map<HbefaWarmEmissionFactorKey, HbefaWarmEmissionFactor> detailedHbefaWarmTable) {


		// entries for case sg speed = ff speed
		{
			HbefaVehicleAttributes vehAtt = new HbefaVehicleAttributes();
			vehAtt.setHbefaEmConcept(sgffConcept);
			vehAtt.setHbefaSizeClass(sgffSizeClass);
			vehAtt.setHbefaTechnology(sgffTechnology);

			HbefaWarmEmissionFactor detWarmFactor = new HbefaWarmEmissionFactor(DETAILED_SGFF_FACTOR_FF, sgffDetailedFfSpeed);

			for (Pollutant wp : pollutants) {
				HbefaWarmEmissionFactorKey detWarmKey = new HbefaWarmEmissionFactorKey();
				detWarmKey.setComponent(wp);
				detWarmKey.setRoadCategory(sgffRoadCatgory);
				detWarmKey.setTrafficSituation(HbefaTrafficSituation.FREEFLOW);
				detWarmKey.setVehicleAttributes(vehAtt);
				detWarmKey.setVehicleCategory(HbefaVehicleCategory.PASSENGER_CAR);
				detailedHbefaWarmTable.put(detWarmKey, detWarmFactor);
			}
		}
		{
			HbefaVehicleAttributes vehAtt = new HbefaVehicleAttributes();
			vehAtt.setHbefaEmConcept(sgffConcept);
			vehAtt.setHbefaSizeClass(sgffSizeClass);
			vehAtt.setHbefaTechnology(sgffTechnology);

			HbefaWarmEmissionFactor detWarmFactor = new HbefaWarmEmissionFactor(DETAILED_SGFF_FACTOR_SG, sgffDetailedsgSpeed);

			for (Pollutant wp : pollutants) {
				HbefaWarmEmissionFactorKey detWarmKey = new HbefaWarmEmissionFactorKey();
				detWarmKey.setComponent(wp);
				detWarmKey.setRoadCategory(sgffRoadCatgory);
				detWarmKey.setTrafficSituation(HbefaTrafficSituation.STOPANDGO);
				detWarmKey.setVehicleAttributes(vehAtt);
				detWarmKey.setVehicleCategory(HbefaVehicleCategory.PASSENGER_CAR);
				detailedHbefaWarmTable.put(detWarmKey, detWarmFactor);
			}
		}
	}


}
	

	
<|MERGE_RESOLUTION|>--- conflicted
+++ resolved
@@ -37,14 +37,9 @@
 import org.matsim.vehicles.VehicleUtils;
 import org.matsim.vehicles.VehiclesFactory;
 
-
 import java.util.*;
 
-<<<<<<< HEAD
 import static org.matsim.contrib.emissions.Pollutant.*;
-=======
-import static org.matsim.contrib.emissions.Pollutant.NO2;
->>>>>>> 2c636267
 
 /**
  * @author julia
@@ -344,55 +339,47 @@
 		return l;
 	}
 
-<<<<<<< HEAD
 	private void fillDetailedTable( Map<HbefaWarmEmissionFactorKey, HbefaWarmEmissionFactor> detailedHbefaWarmTable) {
 
-
-		// entries for case sg speed = ff speed
+// entries for case sg speed = ff speed
 		{
 			HbefaVehicleAttributes vehAtt = new HbefaVehicleAttributes();
-			vehAtt.setHbefaEmConcept( sgffConcept );
-			vehAtt.setHbefaSizeClass( sgffSizeClass );
-			vehAtt.setHbefaTechnology( sgffTechnology );
-
-			HbefaWarmEmissionFactor detWarmFactor = new HbefaWarmEmissionFactor();
-			detWarmFactor.setWarmEmissionFactor( DETAILED_SGFF_FACTOR_FF );
-			detWarmFactor.setSpeed(AVG_PASSENGER_CAR_SPEED_FF_KMH);
-
-			for( Pollutant wp : pollutants ){
+			vehAtt.setHbefaEmConcept(sgffConcept);
+			vehAtt.setHbefaSizeClass(sgffSizeClass);
+			vehAtt.setHbefaTechnology(sgffTechnology);
+
+			HbefaWarmEmissionFactor detWarmFactor = new HbefaWarmEmissionFactor(DETAILED_SGFF_FACTOR_FF, AVG_PASSENGER_CAR_SPEED_FF_KMH);
+
+			for (Pollutant wp : pollutants) {
 				HbefaWarmEmissionFactorKey detWarmKey = new HbefaWarmEmissionFactorKey();
-				detWarmKey.setHbefaComponent( wp );
-				detWarmKey.setHbefaRoadCategory( sgffRoadCatgory );
-				detWarmKey.setHbefaTrafficSituation( HbefaTrafficSituation.FREEFLOW );
-				detWarmKey.setHbefaVehicleAttributes( vehAtt );
-				detWarmKey.setHbefaVehicleCategory( HbefaVehicleCategory.PASSENGER_CAR );
-				detailedHbefaWarmTable.put( detWarmKey, detWarmFactor );
+				detWarmKey.setComponent(wp);
+				detWarmKey.setRoadCategory(sgffRoadCatgory);
+				detWarmKey.setTrafficSituation(HbefaTrafficSituation.FREEFLOW);
+				detWarmKey.setVehicleAttributes(vehAtt);
+				detWarmKey.setVehicleCategory(HbefaVehicleCategory.PASSENGER_CAR);
+				detailedHbefaWarmTable.put(detWarmKey, detWarmFactor);
 			}
 		}
 		{
 			HbefaVehicleAttributes vehAtt = new HbefaVehicleAttributes();
-			vehAtt.setHbefaEmConcept( sgffConcept );
-			vehAtt.setHbefaSizeClass( sgffSizeClass );
-			vehAtt.setHbefaTechnology( sgffTechnology );
-
-			HbefaWarmEmissionFactor detWarmFactor = new HbefaWarmEmissionFactor();
-			detWarmFactor.setWarmEmissionFactor( DETAILED_SGFF_FACTOR_SG );
-			detWarmFactor.setSpeed(AVG_PASSENGER_CAR_SPEED_FF_KMH);
-
-			for( Pollutant wp : pollutants ){
+			vehAtt.setHbefaEmConcept(sgffConcept);
+			vehAtt.setHbefaSizeClass(sgffSizeClass);
+			vehAtt.setHbefaTechnology(sgffTechnology);
+
+			HbefaWarmEmissionFactor detWarmFactor = new HbefaWarmEmissionFactor(DETAILED_SGFF_FACTOR_SG, AVG_PASSENGER_CAR_SPEED_SG_KMH);
+
+			for (Pollutant wp : pollutants) {
 				HbefaWarmEmissionFactorKey detWarmKey = new HbefaWarmEmissionFactorKey();
-				detWarmKey.setHbefaComponent( wp );
-				detWarmKey.setHbefaRoadCategory( sgffRoadCatgory );
-				detWarmKey.setHbefaTrafficSituation( HbefaTrafficSituation.STOPANDGO );
-				detWarmKey.setHbefaVehicleAttributes( vehAtt );
-				detWarmKey.setHbefaVehicleCategory( HbefaVehicleCategory.PASSENGER_CAR );
-				detailedHbefaWarmTable.put( detWarmKey, detWarmFactor );
+				detWarmKey.setComponent(wp);
+				detWarmKey.setRoadCategory(sgffRoadCatgory);
+				detWarmKey.setTrafficSituation(HbefaTrafficSituation.STOPANDGO);
+				detWarmKey.setVehicleAttributes(vehAtt);
+				detWarmKey.setVehicleCategory(HbefaVehicleCategory.PASSENGER_CAR);
+				detailedHbefaWarmTable.put(detWarmKey, detWarmFactor);
 			}
 		}
 	}
 
-=======
->>>>>>> 2c636267
 	static void fillAverageTable( Map<HbefaWarmEmissionFactorKey, HbefaWarmEmissionFactor> avgHbefaWarmTable ) {
 
 		// entries for first case "petrol" should not be used since there are entries in the detailed table
@@ -445,69 +432,22 @@
 			HbefaRoadVehicleCategoryKey roadVehicleCategoryKey = new HbefaRoadVehicleCategoryKey(warmEmissionFactorKey);
 
 			// for that road-vehicle category key, add traffic situation and speed value from current emissions factor:
-<<<<<<< HEAD
-			hbefaRoadTrafficSpeeds.putIfAbsent( roadVehicleCategoryKey, new HashMap<>() );
+			hbefaRoadTrafficSpeeds.putIfAbsent(roadVehicleCategoryKey, new HashMap<>());
 
 
 			// if the value is already set (returning not null) an exception is thrown
 			// avoid overriding of speeds from average table with speed from detailed table
-			if (hbefaRoadTrafficSpeeds.get(roadVehicleCategoryKey).get(warmEmissionFactorKey.getHbefaTrafficSituation()) != null) {
-				if (hbefaRoadTrafficSpeeds.get(roadVehicleCategoryKey).get(warmEmissionFactorKey.getHbefaTrafficSituation()) != emissionFactor.getSpeed()){
+			if (hbefaRoadTrafficSpeeds.get(roadVehicleCategoryKey).get(warmEmissionFactorKey.getTrafficSituation()) != null) {
+				if (hbefaRoadTrafficSpeeds.get(roadVehicleCategoryKey).get(warmEmissionFactorKey.getTrafficSituation()) != emissionFactor.getSpeed()) {
 
 					throw new RuntimeException("Try to override speeds from average table with speed from detailed table. This may lead to wrong emission calculations. KMT/GR Aug'20");
 				}
 			}
 
 
-			hbefaRoadTrafficSpeeds.get( roadVehicleCategoryKey ).put( warmEmissionFactorKey.getHbefaTrafficSituation(), emissionFactor.getSpeed() );
-=======
-			hbefaRoadTrafficSpeeds.putIfAbsent(roadVehicleCategoryKey, new HashMap<>());
 			hbefaRoadTrafficSpeeds.get(roadVehicleCategoryKey).put(warmEmissionFactorKey.getTrafficSituation(), emissionFactor.getSpeed());
->>>>>>> 2c636267
-		}
-
-	}
-
-	private void fillDetailedTable(Map<HbefaWarmEmissionFactorKey, HbefaWarmEmissionFactor> detailedHbefaWarmTable) {
-
-
-		// entries for case sg speed = ff speed
-		{
-			HbefaVehicleAttributes vehAtt = new HbefaVehicleAttributes();
-			vehAtt.setHbefaEmConcept(sgffConcept);
-			vehAtt.setHbefaSizeClass(sgffSizeClass);
-			vehAtt.setHbefaTechnology(sgffTechnology);
-
-			HbefaWarmEmissionFactor detWarmFactor = new HbefaWarmEmissionFactor(DETAILED_SGFF_FACTOR_FF, sgffDetailedFfSpeed);
-
-			for (Pollutant wp : pollutants) {
-				HbefaWarmEmissionFactorKey detWarmKey = new HbefaWarmEmissionFactorKey();
-				detWarmKey.setComponent(wp);
-				detWarmKey.setRoadCategory(sgffRoadCatgory);
-				detWarmKey.setTrafficSituation(HbefaTrafficSituation.FREEFLOW);
-				detWarmKey.setVehicleAttributes(vehAtt);
-				detWarmKey.setVehicleCategory(HbefaVehicleCategory.PASSENGER_CAR);
-				detailedHbefaWarmTable.put(detWarmKey, detWarmFactor);
-			}
-		}
-		{
-			HbefaVehicleAttributes vehAtt = new HbefaVehicleAttributes();
-			vehAtt.setHbefaEmConcept(sgffConcept);
-			vehAtt.setHbefaSizeClass(sgffSizeClass);
-			vehAtt.setHbefaTechnology(sgffTechnology);
-
-			HbefaWarmEmissionFactor detWarmFactor = new HbefaWarmEmissionFactor(DETAILED_SGFF_FACTOR_SG, sgffDetailedsgSpeed);
-
-			for (Pollutant wp : pollutants) {
-				HbefaWarmEmissionFactorKey detWarmKey = new HbefaWarmEmissionFactorKey();
-				detWarmKey.setComponent(wp);
-				detWarmKey.setRoadCategory(sgffRoadCatgory);
-				detWarmKey.setTrafficSituation(HbefaTrafficSituation.STOPANDGO);
-				detWarmKey.setVehicleAttributes(vehAtt);
-				detWarmKey.setVehicleCategory(HbefaVehicleCategory.PASSENGER_CAR);
-				detailedHbefaWarmTable.put(detWarmKey, detWarmFactor);
-			}
-		}
+		}
+
 	}
 
 
