--- conflicted
+++ resolved
@@ -22,7 +22,6 @@
 
 import org.apache.log4j.Logger;
 import org.junit.Assert;
-import org.junit.Ignore;
 import org.junit.Test;
 import org.matsim.api.core.v01.Id;
 import org.matsim.api.core.v01.network.Link;
@@ -59,7 +58,7 @@
  *         method see test methods for details on the particular test cases
  *         <p>
  *         TestColdEmissionsCase1 looks for Passenger_car, petrol the average
- *         
+ *
  */
 
 public class TestColdEmissionAnalysisModuleCase1 {
@@ -91,13 +90,6 @@
 	private static final String diesel_technology = "diesel";
 	private static final String geq2l_sizeClass = ">=2L";
 	private static final String PC_D_Euro_3_emConcept = "PC-D-Euro-3";
-<<<<<<< HEAD
-=======
-	
-	// fifth case: cold emission factor not set
-//	private static final String nullcase_emConcept = "nullCase";
-	// this testcase does not exist any more.  kai, jul'18
->>>>>>> 2c636267
 
 	// emission factors for tables - no dublicates!
 	private static final Double detailedPetrolFactor = 100.;
@@ -107,28 +99,9 @@
 
 	private static final double fakeFactor = -1.;
 
-<<<<<<< HEAD
-=======
-	private final boolean excep = false;
-
->>>>>>> 2c636267
 	@Test
-	@Ignore
 	public void calculateColdEmissionsAndThrowEventTest_completeData() {
-<<<<<<< HEAD
 		ColdEmissionAnalysisModule coldEmissionAnalysisModule  = setUp();
-=======
-
-		/*
-		 * six test cases with complete input data
-		 * or input that should be assigned to average/default cases
-		 */
-
-		setUp();
-
-		List<ArrayList> testCases = new ArrayList<>();
-		
->>>>>>> 2c636267
 		ArrayList<Object> testCase1 = new ArrayList<>();
 		// first case: complete data
 		// corresponding entry in average table
@@ -158,10 +131,10 @@
 		EventsManager emissionEventManager = new HandlerToTestEmissionAnalysisModules();
 		EmissionsConfigGroup ecg = new EmissionsConfigGroup();
 		ecg.setHbefaVehicleDescriptionSource(EmissionsConfigGroup.HbefaVehicleDescriptionSource.usingVehicleTypeId);
-		
+
 		// This represents the previous behavior, which fallbacks to the average table,
 		// if values are not found in the detailed table, kmt apr'20
-		// This test seems to refer to an direct lookup in average table 
+		// This test seems to refer to an direct lookup in average table
 		ecg.setDetailedVsAverageLookupBehavior(EmissionsConfigGroup.DetailedVsAverageLookupBehavior.tryDetailedThenTechnologyAverageThenAverageTable);
 		return new ColdEmissionAnalysisModule(avgHbefaColdTable, detailedHbefaColdTable, ecg, pollutants, emissionEventManager);
 	}
@@ -245,19 +218,11 @@
 			final HbefaVehicleCategory hbefaVehicleCategory) {
 		for (Pollutant cp : pollutants) {
 			HbefaColdEmissionFactorKey detColdKey = new HbefaColdEmissionFactorKey();
-<<<<<<< HEAD
-			detColdKey.setHbefaDistance(tableAccDistance);
-			detColdKey.setHbefaParkingTime((int) Math.round(parkingDuration));
-			detColdKey.setHbefaVehicleAttributes(vehAtt);
-			detColdKey.setHbefaVehicleCategory(hbefaVehicleCategory);
-			detColdKey.setHbefaComponent(cp);
-=======
 			detColdKey.setDistance(tableAccDistance);
-			detColdKey.setParkingTime(tableParkingDuration);
+			detColdKey.setParkingTime((int) Math.round(parkingDuration));
 			detColdKey.setVehicleAttributes(vehAtt);
 			detColdKey.setVehicleCategory(hbefaVehicleCategory);
 			detColdKey.setComponent(cp);
->>>>>>> 2c636267
 			detailedHbefaColdTable.put(detColdKey, detColdFactor);
 		}
 	}
