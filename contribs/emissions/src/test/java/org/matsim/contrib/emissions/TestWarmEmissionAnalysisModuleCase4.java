--- conflicted
+++ resolved
@@ -22,7 +22,6 @@
 
 import org.apache.log4j.Logger;
 import org.junit.Assert;
-import org.junit.Ignore;
 import org.junit.Test;
 import org.junit.runner.RunWith;
 import org.junit.runners.Parameterized;
@@ -92,11 +91,8 @@
 	private final EmissionsConfigGroup.EmissionsComputationMethod emissionsComputationMethod;
 	private static final String PASSENGER_CAR = "PASSENGER_CAR";
 
-<<<<<<< HEAD
 	private Map<Pollutant, Double> warmEmissions;
 
-=======
->>>>>>> 2c636267
 	// emission factors for tables - no duplicates!
 	private static final Double AVG_PC_FACTOR_FF = 1.;
 	private static final Double AVG_PC_FACTOR_SG = 10.;
@@ -120,38 +116,27 @@
 		this.emissionsComputationMethod = emissionsComputationMethod;
 	}
 
-	
+
 	/*
 	 * this test method creates a vehicle (lpg properties) and a mock link
 	 * for two cases:  "avg speed = stop go speed" & "avg speed = free flow speed" the PM warm Emissions and the Emissions "sum" are tested
-	 * average values are used 
+	 * average values are used
 	 */
 	@Test
-	@Ignore
 	public void testCheckVehicleInfoAndCalculateWarmEmissions_and_throwWarmEmissionEvent4() {
 
 		//-- set up tables, event handler, parameters, module
-<<<<<<< HEAD
 		WarmEmissionAnalysisModule emissionsModule = setUp();
-=======
-		var emissionModule = setUp();
->>>>>>> 2c636267
 
 		// case 4 - data in average table
 		Id<Vehicle> lpgVehicleId = Id.create("veh 4", Vehicle.class);
 		double lpgLinkLength = 700.;
-<<<<<<< HEAD
-		Link lpglink = TestWarmEmissionAnalysisModule.createMockLink("link 4", lpgLinkLength, SPEED_FF / 3.6 );
-		Id<VehicleType> lpgVehicleTypeId = Id.create( PASSENGER_CAR + ";"+ lpgTechnology+";"+lpgSizeClass+";"+lpgConcept, VehicleType.class );
-=======
-		Link lpglink = TestWarmEmissionAnalysisModule.createMockLink("link 4", lpgLinkLength, lpgFreeVelocity / 3.6);
+		Link lpglink = TestWarmEmissionAnalysisModule.createMockLink("link 4", lpgLinkLength, SPEED_FF / 3.6);
 		Id<VehicleType> lpgVehicleTypeId = Id.create(PASSENGER_CAR + ";" + lpgTechnology + ";" + lpgSizeClass + ";" + lpgConcept, VehicleType.class);
->>>>>>> 2c636267
 		VehiclesFactory vehFac = VehicleUtils.getFactory();
 		Vehicle lpgVehicle = vehFac.createVehicle(lpgVehicleId, vehFac.createVehicleType(lpgVehicleTypeId));
 
 		// sub case avg speed = stop go speed
-<<<<<<< HEAD
 		warmEmissions = emissionsModule.checkVehicleInfoAndCalculateWarmEmissions(lpgVehicle, lpglink, lpgLinkLength/ SPEED_SG *3.6 );
 		Assert.assertEquals( AVG_PC_FACTOR_SG *lpgLinkLength/1000., warmEmissions.get(PM), MatsimTestUtils.EPSILON );
 		emissionEventManager.reset();
@@ -166,42 +151,18 @@
 		emissionEventManager.reset();
 		emissionsModule.throwWarmEmissionEvent(leaveTime, lpglink.getId(), lpgVehicleId, warmEmissions );
 		Assert.assertEquals( pollutants.size() * AVG_PC_FACTOR_FF *lpgLinkLength/1000., emissionEventManager.getSum(), MatsimTestUtils.EPSILON );
-=======
-		var warmEmissions = emissionModule.checkVehicleInfoAndCalculateWarmEmissions(lpgVehicle, lpglink, lpgLinkLength / lpgSgVelocity * 3.6);
-		Assert.assertEquals(AVG_PC_FACTOR_SG * lpgLinkLength / 1000., warmEmissions.get(PM), MatsimTestUtils.EPSILON);
-		HandlerToTestEmissionAnalysisModules.reset();
-		emissionModule.throwWarmEmissionEvent(leaveTime, lpglink.getId(), lpgVehicleId, warmEmissions);
-		Assert.assertEquals(pollutants.size() * AVG_PC_FACTOR_SG * lpgLinkLength / 1000., HandlerToTestEmissionAnalysisModules.getSum(), MatsimTestUtils.EPSILON);
-		HandlerToTestEmissionAnalysisModules.reset();
 		warmEmissions.clear();
 
-		// sub case avg speed = free flow speed
-		warmEmissions = emissionModule.checkVehicleInfoAndCalculateWarmEmissions(lpgVehicle, lpglink, lpgLinkLength / lpgFreeVelocity * 3.6);
-		Assert.assertEquals(AVG_PC_FACTOR_FF * lpgLinkLength / 1000., warmEmissions.get(PM), MatsimTestUtils.EPSILON);
-		HandlerToTestEmissionAnalysisModules.reset();
-		emissionModule.throwWarmEmissionEvent(leaveTime, lpglink.getId(), lpgVehicleId, warmEmissions);
-		Assert.assertEquals(pollutants.size() * AVG_PC_FACTOR_FF * lpgLinkLength / 1000., HandlerToTestEmissionAnalysisModules.getSum(), MatsimTestUtils.EPSILON);
-		HandlerToTestEmissionAnalysisModules.reset();
->>>>>>> 2c636267
-		warmEmissions.clear();
-
-	}
-	
+	}
+
 	/*
 	 * this test method creates a vehicle and mock link
 	 * for two cases:  "avg speed = stop go speed" & "avg speed = free flow speed" the PM warm Emissions are tested
-	 * average values are used 
+	 * average values are used
 	 */
 	@Test
-<<<<<<< HEAD
 	public void testCounters2(){
-
 		WarmEmissionAnalysisModule emissionsModule = setUp();
-=======
-	@Ignore
-	public void testCounters2() {
-		var emissionModule = setUp();
->>>>>>> 2c636267
 
 		// ff und sg not part of the detailed table -> use average table
 		Id<Vehicle> vehicleId = Id.create("vehicle 4", Vehicle.class);
@@ -210,7 +171,6 @@
 		VehiclesFactory vehFac = VehicleUtils.getFactory();
 		Vehicle vehicle = vehFac.createVehicle(vehicleId, vehFac.createVehicleType(lpgVehicleTypeId));
 
-<<<<<<< HEAD
 		Link lpgLink = TestWarmEmissionAnalysisModule.createMockLink("link zero", lpgLinkLength, SPEED_FF / 3.6 );
 
 		// sub case: current speed equals free flow speed
@@ -233,37 +193,10 @@
 		Assert.assertEquals(lpgLinkLength/1000, emissionsModule.getStopGoKmCounter(), MatsimTestUtils.EPSILON );
 		Assert.assertEquals(1, emissionsModule.getStopGoOccurences() );
 		Assert.assertEquals(1, emissionsModule.getWarmEmissionEventCounter() );
-=======
-		Link lpgLink = TestWarmEmissionAnalysisModule.createMockLink("link zero", lpgLinkLength, lpgFreeVelocity / 3.6);
-
-		// sub case: current speed equals free flow speed
-		var warmEmissions = emissionModule.checkVehicleInfoAndCalculateWarmEmissions(vehicle, lpgLink, lpgLinkLength / lpgFreeVelocity * 3.6);
-		Assert.assertEquals(0, emissionModule.getFractionOccurences());
-		Assert.assertEquals(lpgLinkLength / 1000, emissionModule.getFreeFlowKmCounter(), MatsimTestUtils.EPSILON);
-		Assert.assertEquals(1, emissionModule.getFreeFlowOccurences());
-		Assert.assertEquals(lpgLinkLength / 1000, emissionModule.getKmCounter(), MatsimTestUtils.EPSILON);
-		Assert.assertEquals(.0, emissionModule.getStopGoKmCounter(), MatsimTestUtils.EPSILON);
-		Assert.assertEquals(0, emissionModule.getStopGoOccurences());
-		Assert.assertEquals(1, emissionModule.getWarmEmissionEventCounter());
-		emissionModule.reset();
-
-		// sub case: current speed equals free flow speed
-		warmEmissions = emissionModule.checkVehicleInfoAndCalculateWarmEmissions(vehicle, lpgLink, lpgLinkLength / lpgSgVelocity * 3.6);
-		Assert.assertEquals(0, emissionModule.getFractionOccurences());
-		Assert.assertEquals(0., emissionModule.getFreeFlowKmCounter(), MatsimTestUtils.EPSILON);
-		Assert.assertEquals(0, emissionModule.getFreeFlowOccurences());
-		Assert.assertEquals(lpgLinkLength / 1000, emissionModule.getKmCounter(), MatsimTestUtils.EPSILON);
-		Assert.assertEquals(lpgLinkLength / 1000, emissionModule.getStopGoKmCounter(), MatsimTestUtils.EPSILON);
-		Assert.assertEquals(1, emissionModule.getStopGoOccurences());
-		Assert.assertEquals(1, emissionModule.getWarmEmissionEventCounter());
-		emissionModule.reset();
->>>>>>> 2c636267
 	}
 
 
 	private WarmEmissionAnalysisModule setUp() {
-<<<<<<< HEAD
-
 
 		Map<HbefaWarmEmissionFactorKey, HbefaWarmEmissionFactor> avgHbefaWarmTable = new HashMap<>();
 		Map<HbefaWarmEmissionFactorKey, HbefaWarmEmissionFactor> detailedHbefaWarmTable = new HashMap<>();
@@ -274,47 +207,12 @@
 
 		EventsManager emissionEventManager = this.emissionEventManager;
 		EmissionsConfigGroup ecg = new EmissionsConfigGroup();
-		ecg.setHbefaVehicleDescriptionSource( EmissionsConfigGroup.HbefaVehicleDescriptionSource.usingVehicleTypeId );
-		ecg.setEmissionsComputationMethod( this.emissionsComputationMethod );
-		ecg.setDetailedVsAverageLookupBehavior( DetailedVsAverageLookupBehavior.tryDetailedThenTechnologyAverageThenAverageTable );
-
-		return new WarmEmissionAnalysisModule( avgHbefaWarmTable, detailedHbefaWarmTable, hbefaRoadTrafficSpeeds, pollutants, emissionEventManager, ecg );
-=======
-
-		Map<HbefaWarmEmissionFactorKey, HbefaWarmEmissionFactor> avgHbefaWarmTable = new HashMap<>();
-		Map<HbefaWarmEmissionFactorKey, HbefaWarmEmissionFactor> detailedHbefaWarmTable = new HashMap<>();
-
-		TestWarmEmissionAnalysisModule.fillAverageTable(avgHbefaWarmTable);
-		fillDetailedTable(detailedHbefaWarmTable);
-
-
-		Map<HbefaRoadVehicleCategoryKey, Map<HbefaTrafficSituation, Double>> hbefaRoadTrafficSpeeds = EmissionUtils.createHBEFASpeedsTable(avgHbefaWarmTable);
-		log.warn("");
-		log.warn("speeds table from average table:");
-		for (Map.Entry<HbefaRoadVehicleCategoryKey, Map<HbefaTrafficSituation, Double>> entry : hbefaRoadTrafficSpeeds.entrySet()) {
-			for (Map.Entry<HbefaTrafficSituation, Double> entry2 : entry.getValue().entrySet()) {
-				log.warn(entry.getKey() + "---" + entry2.getKey() + "---" + entry2.getValue());
-			}
-		}
-		log.warn("");
-		log.warn("speeds table from detailed table:");
-		TestWarmEmissionAnalysisModule.addDetailedRecordsToTestSpeedsTable(hbefaRoadTrafficSpeeds, detailedHbefaWarmTable);
-		for (Map.Entry<HbefaRoadVehicleCategoryKey, Map<HbefaTrafficSituation, Double>> entry : hbefaRoadTrafficSpeeds.entrySet()) {
-			for (Map.Entry<HbefaTrafficSituation, Double> entry2 : entry.getValue().entrySet()) {
-				log.warn(entry.getKey() + "---" + entry2.getKey() + "---" + entry2.getValue());
-			}
-		}
-		log.warn("");
-//		System.exit( -1);
-		EventsManager emissionEventManager = new HandlerToTestEmissionAnalysisModules();
-		EmissionsConfigGroup ecg = new EmissionsConfigGroup();
 		ecg.setHbefaVehicleDescriptionSource(EmissionsConfigGroup.HbefaVehicleDescriptionSource.usingVehicleTypeId);
 		ecg.setEmissionsComputationMethod(this.emissionsComputationMethod);
 		ecg.setDetailedVsAverageLookupBehavior(DetailedVsAverageLookupBehavior.tryDetailedThenTechnologyAverageThenAverageTable);
->>>>>>> 2c636267
-
-		//emissionsModule =
-		return new WarmEmissionAnalysisModule(avgHbefaWarmTable, detailedHbefaWarmTable, hbefaRoadTrafficSpeeds, pollutants, emissionEventManager, ecg);
+
+		return new WarmEmissionAnalysisModule( avgHbefaWarmTable, detailedHbefaWarmTable, hbefaRoadTrafficSpeeds, pollutants, emissionEventManager, ecg );
+
 	}
 
 	private void fillDetailedTable(Map<HbefaWarmEmissionFactorKey, HbefaWarmEmissionFactor> detailedHbefaWarmTable) {
@@ -332,44 +230,17 @@
 			String ffOnlyTechnology = "diesel";
 			vehAtt.setHbefaTechnology(ffOnlyTechnology);
 
-<<<<<<< HEAD
-			HbefaWarmEmissionFactor detWarmFactorFF = new HbefaWarmEmissionFactor();
-			detWarmFactorFF.setWarmEmissionFactor( .000001 );
-			detWarmFactorFF.setSpeed(SPEED_FF);
-
-			HbefaWarmEmissionFactor detWarmFactorSG = new HbefaWarmEmissionFactor();
-			detWarmFactorSG.setWarmEmissionFactor( .0000001 );
-			detWarmFactorSG.setSpeed(SPEED_SG);
-=======
-			HbefaWarmEmissionFactor detWarmFactor = new HbefaWarmEmissionFactor(.0000001, 20);
->>>>>>> 2c636267
+			HbefaWarmEmissionFactor detWarmFactorFF = new HbefaWarmEmissionFactor(.000001, SPEED_FF);
+			HbefaWarmEmissionFactor detWarmFactorSG = new HbefaWarmEmissionFactor(.0000001, SPEED_SG);
 
 			for (Pollutant wp : pollutants) {
 				HbefaWarmEmissionFactorKey detWarmKey = new HbefaWarmEmissionFactorKey();
-<<<<<<< HEAD
-				detWarmKey.setHbefaComponent( wp );
-				detWarmKey.setHbefaRoadCategory( HBEFA_ROAD_CATEGORY );
-				detWarmKey.setHbefaTrafficSituation( HbefaTrafficSituation.FREEFLOW );
-				detWarmKey.setHbefaVehicleAttributes( vehAtt );
-				detWarmKey.setHbefaVehicleCategory( HbefaVehicleCategory.PASSENGER_CAR );
-				detailedHbefaWarmTable.put( detWarmKey, detWarmFactorFF );
-			}
-
-			for( Pollutant wp : pollutants ){
-				HbefaWarmEmissionFactorKey detWarmKey = new HbefaWarmEmissionFactorKey();
-				detWarmKey.setHbefaComponent( wp );
-				detWarmKey.setHbefaRoadCategory( HBEFA_ROAD_CATEGORY );
-				detWarmKey.setHbefaTrafficSituation( HbefaTrafficSituation.STOPANDGO );
-				detWarmKey.setHbefaVehicleAttributes( vehAtt );
-				detWarmKey.setHbefaVehicleCategory( HbefaVehicleCategory.PASSENGER_CAR );
-				detailedHbefaWarmTable.put( detWarmKey, detWarmFactorSG );
-=======
 				detWarmKey.setComponent(wp);
 				detWarmKey.setRoadCategory(HBEFA_ROAD_CATEGORY);
 				detWarmKey.setTrafficSituation(HbefaTrafficSituation.FREEFLOW);
 				detWarmKey.setVehicleAttributes(vehAtt);
 				detWarmKey.setVehicleCategory(HbefaVehicleCategory.PASSENGER_CAR);
-				detailedHbefaWarmTable.put(detWarmKey, detWarmFactor);
+				detailedHbefaWarmTable.put(detWarmKey, detWarmFactorFF);
 			}
 			for( Pollutant wp : pollutants ) {
 				HbefaWarmEmissionFactorKey detWarmKey = new HbefaWarmEmissionFactorKey();
@@ -378,8 +249,7 @@
 				detWarmKey.setTrafficSituation(HbefaTrafficSituation.STOPANDGO);
 				detWarmKey.setVehicleAttributes(vehAtt);
 				detWarmKey.setVehicleCategory(HbefaVehicleCategory.PASSENGER_CAR);
-				detailedHbefaWarmTable.put(detWarmKey, detWarmFactor);
->>>>>>> 2c636267
+				detailedHbefaWarmTable.put(detWarmKey, detWarmFactorSG);
 			}
 		}
 
@@ -392,54 +262,28 @@
 			String sgOnlyTechnology = "bifuel CNG/petrol";
 			vehAtt.setHbefaTechnology(sgOnlyTechnology);
 
-<<<<<<< HEAD
-			HbefaWarmEmissionFactor detWarmFactorFF = new HbefaWarmEmissionFactor();
-			detWarmFactorFF.setWarmEmissionFactor( .0000001 );
-			detWarmFactorFF.setSpeed( SPEED_FF );
-
-			HbefaWarmEmissionFactor detWarmFactorSG = new HbefaWarmEmissionFactor();
-			detWarmFactorSG.setWarmEmissionFactor( .00000001 );
-			detWarmFactorSG.setSpeed( SPEED_SG );
-=======
-			HbefaWarmEmissionFactor detWarmFactor = new HbefaWarmEmissionFactor(.00000001, 10.);
->>>>>>> 2c636267
-
+			HbefaWarmEmissionFactor detWarmFactorFF = new HbefaWarmEmissionFactor(.000001, SPEED_FF);
+			HbefaWarmEmissionFactor detWarmFactorSG = new HbefaWarmEmissionFactor(.0000001, SPEED_SG);
+
+			for( Pollutant wp : pollutants ) {
+				HbefaWarmEmissionFactorKey detWarmKey = new HbefaWarmEmissionFactorKey();
+				detWarmKey.setComponent(wp);
+				detWarmKey.setRoadCategory(HBEFA_ROAD_CATEGORY);
+				detWarmKey.setTrafficSituation(HbefaTrafficSituation.FREEFLOW);
+				detWarmKey.setVehicleAttributes(vehAtt);
+				detWarmKey.setVehicleCategory(HbefaVehicleCategory.PASSENGER_CAR);
+				detailedHbefaWarmTable.put(detWarmKey, detWarmFactorFF);
+			}
 			for (Pollutant wp : pollutants) {
 				HbefaWarmEmissionFactorKey detWarmKey = new HbefaWarmEmissionFactorKey();
-<<<<<<< HEAD
-				detWarmKey.setHbefaComponent( wp );
-				detWarmKey.setHbefaRoadCategory( HBEFA_ROAD_CATEGORY );
-				detWarmKey.setHbefaTrafficSituation( HbefaTrafficSituation.STOPANDGO );
-				detWarmKey.setHbefaVehicleAttributes( vehAtt );
-				detWarmKey.setHbefaVehicleCategory( HbefaVehicleCategory.PASSENGER_CAR );
-				detailedHbefaWarmTable.put( detWarmKey, detWarmFactorSG );
-=======
 				detWarmKey.setComponent(wp);
 				detWarmKey.setRoadCategory(HBEFA_ROAD_CATEGORY);
 				detWarmKey.setTrafficSituation(HbefaTrafficSituation.STOPANDGO);
 				detWarmKey.setVehicleAttributes(vehAtt);
 				detWarmKey.setVehicleCategory(HbefaVehicleCategory.PASSENGER_CAR);
-				detailedHbefaWarmTable.put(detWarmKey, detWarmFactor);
->>>>>>> 2c636267
-			}
-			for( Pollutant wp : pollutants ) {
-				HbefaWarmEmissionFactorKey detWarmKey = new HbefaWarmEmissionFactorKey();
-<<<<<<< HEAD
-				detWarmKey.setHbefaComponent( wp );
-				detWarmKey.setHbefaRoadCategory( HBEFA_ROAD_CATEGORY );
-				detWarmKey.setHbefaTrafficSituation( HbefaTrafficSituation.FREEFLOW );
-				detWarmKey.setHbefaVehicleAttributes( vehAtt );
-				detWarmKey.setHbefaVehicleCategory( HbefaVehicleCategory.PASSENGER_CAR );
-				detailedHbefaWarmTable.put( detWarmKey, detWarmFactorFF );
-=======
-				detWarmKey.setComponent(wp);
-				detWarmKey.setRoadCategory(HBEFA_ROAD_CATEGORY);
-				detWarmKey.setTrafficSituation(HbefaTrafficSituation.FREEFLOW);
-				detWarmKey.setVehicleAttributes(vehAtt);
-				detWarmKey.setVehicleCategory(HbefaVehicleCategory.PASSENGER_CAR);
-				detailedHbefaWarmTable.put(detWarmKey, detWarmFactor);
->>>>>>> 2c636267
-			}
+				detailedHbefaWarmTable.put(detWarmKey, detWarmFactorSG);
+			}
+
 		}
 	}
 
