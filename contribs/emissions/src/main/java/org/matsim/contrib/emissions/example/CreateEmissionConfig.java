--- conflicted
+++ resolved
@@ -103,11 +103,7 @@
 	        controler.getConfig().addModule(ecg);
 	        ecg.setEmissionRoadTypeMappingFile(roadTypeMappingFile);
 
-<<<<<<< HEAD
-			// emission vehicles can be read directly from the default vehicle container
-=======
 			// emission vehicles should be set in the default vehicle container
->>>>>>> a19250a0
 			config.vehicles().setVehiclesFile(emissionVehicleFile);
 	        
 	        ecg.setAverageWarmEmissionFactorsFile(averageFleetWarmEmissionFactorsFile);
