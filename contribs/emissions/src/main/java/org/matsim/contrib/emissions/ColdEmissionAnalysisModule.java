/* *********************************************************************** *
 /* *********************************************************************** *
 * project: org.matsim.*
 * ColdEmissionAnalysisModule.java
 *                                                                         *
 * *********************************************************************** *
 *                                                                         *
 * copyright       : (C) 2009 by the members listed in the COPYING,        *
 *                   LICENSE and WARRANTY file.                            *
 * email           : info at matsim dot org                                *
 *                                                                         *
 * *********************************************************************** *
 *                                                                         *
 *   This program is free software; you can redistribute it and/or modify  *
 *   it under the terms of the GNU General Public License as published by  *
 *   the Free Software Foundation; either version 2 of the License, or     *
 *   (at your option) any later version.                                   *
 *   See also COPYING, LICENSE and WARRANTY file                           *
 *                                                                         *
 *                                                                         
 * *********************************************************************** */
package org.matsim.contrib.emissions;

import java.util.*;

import org.apache.log4j.Logger;
import org.matsim.api.core.v01.Id;
import org.matsim.api.core.v01.events.Event;
import org.matsim.api.core.v01.network.Link;
import org.matsim.contrib.emissions.events.ColdEmissionEvent;
import org.matsim.contrib.emissions.utils.EmissionsConfigGroup;
import org.matsim.core.api.experimental.events.EventsManager;
import org.matsim.core.gbl.Gbl;
import org.matsim.core.utils.collections.Tuple;
import org.matsim.vehicles.Vehicle;
import org.matsim.vehicles.VehicleType;


/**
 * 2 categories for distance driven AFTER coldstart:
 * <ul>
 * <li> 0 - 1 km </li>
 * <li> 1 - 2 km </li>
 * </ul>
 *
 * 13 categories for parking time BEFORE coldstart:
 * <ul>
 * <li> 0 - 1 h [1]</li>
 * <li> 1 - 2 h [2]</li>
 * <li> ... </li>
 * <li> 11 - 12 h [12]</li>
 * <li> > 12 h [13]</li>
 * </ul>
 *
 * Remarks:
 * <ul>
 * <li>HBEFA 3.1 does not provide further distance categories for cold start emission factors when average amient temperature is assumed <br>
 * <li>HBEFA 3.1 does not provide cold start emission factors for Heavy Goods Vehicles; thus, HGV are assumed to produce the same cold start emission factors as passenger cars <br>
 * <li>In the current implementation, vehicles emit one part of their cold start emissions when the engine is started (distance class 0 - 1 km);
 * after reaching 1 km, the rest of their cold start emissions is emitted (difference between distance class 1 - 2 km and distance class 0 - 1 km)
 * </ul>
 *
 *
 * @author benjamin
 */
final class ColdEmissionAnalysisModule {
	private static final Logger logger = Logger.getLogger(ColdEmissionAnalysisModule.class);

	private final Map<HbefaColdEmissionFactorKey, HbefaColdEmissionFactor> avgHbefaColdTable;
	private final Map<HbefaColdEmissionFactorKey, HbefaColdEmissionFactor> detailedHbefaColdTable;

	private final EventsManager eventsManager;
	private final EmissionsConfigGroup ecg;

	private final Set<Pollutant> coldPollutants;

	private int detailedReadingInfoCnt = 0;
	private int detailedTransformToHbefa4Cnt = 0;
	private int detailedFallbackTechAverageWarnCnt = 0;
	private int detailedFallbackAverageTableWarnCnt = 0;
	private int averageReadingInfoCnt = 0;
<<<<<<< HEAD
=======
	private int vehInfoWarnHDVCnt = 0;
	private static final int maxWarnCnt = 3;
>>>>>>> 2d91b952

	/*package-private*/ ColdEmissionAnalysisModule( Map<HbefaColdEmissionFactorKey, HbefaColdEmissionFactor> avgHbefaColdTable,
													Map<HbefaColdEmissionFactorKey, HbefaColdEmissionFactor> detailedHbefaColdTable, EmissionsConfigGroup ecg,
													Set<Pollutant> coldPollutants, EventsManager eventsManager ){
		this.avgHbefaColdTable = avgHbefaColdTable;
		this.detailedHbefaColdTable = detailedHbefaColdTable;
		this.eventsManager = eventsManager;
		this.ecg = ecg;
		this.coldPollutants = coldPollutants;
	}

	/*package-private*/ Map<Pollutant, Double> checkVehicleInfoAndCalculateWColdEmissions(
			VehicleType vehicleType, Id<Vehicle> vehicleId, Id<Link> coldEmissionEventLinkId,
			double eventTime, double parkingDuration, int distance_km) {
<<<<<<< HEAD

		{
			String hbefaVehicleTypeDescription = EmissionUtils.getHbefaVehicleDescription( vehicleType, this.ecg );
			// (this will, importantly, repair the hbefa description in the vehicle type. kai/kai, jan'20)
			Gbl.assertNotNull( hbefaVehicleTypeDescription );
		}
		Tuple<HbefaVehicleCategory, HbefaVehicleAttributes> vehicleInformationTuple = EmissionUtils.convertVehicleDescription2VehicleInformationTuple(vehicleType );
		Gbl.assertNotNull( vehicleInformationTuple );

		if (vehicleInformationTuple.getFirst() == null){
			throw new RuntimeException("Vehicle category for vehicle " + vehicleType + " is not valid. " +
					"Please make sure that requirements for emission vehicles in " +
					EmissionsConfigGroup.GROUP_NAME + " config group are met. Aborting...");
		}

		Map<Pollutant, Double> coldEmissions = calculateColdEmissions( vehicleId, parkingDuration, vehicleInformationTuple, distance_km );

		throwColdEmissionEvent(vehicleId, coldEmissionEventLinkId, eventTime, coldEmissions);

		return coldEmissions;
	}

	/*package-private*/ void throwColdEmissionEvent(Id<Vehicle> vehicleId, Id<Link> coldEmissionEventLinkId, double eventTime, Map<Pollutant, Double> coldEmissions) {
		Event coldEmissionEvent = new ColdEmissionEvent(eventTime, coldEmissionEventLinkId, vehicleId, coldEmissions);
		this.eventsManager.processEvent(coldEmissionEvent);
	}

	private static int cnt =10;
	private Map<Pollutant, Double> calculateColdEmissions(Id<Vehicle> vehicleId, double parkingDuration, Tuple<HbefaVehicleCategory, HbefaVehicleAttributes> vehicleInformationTuple, int distance_km ) {

		final Map<Pollutant, Double> coldEmissionsOfEvent = new EnumMap<>( Pollutant.class );

		logger.debug("VehId: " + vehicleId + " ; Tuple.first = " +vehicleInformationTuple.getFirst());
		// fallback vehicle types that we cannot or do not want to map onto a hbefa vehicle type:
		if ( vehicleInformationTuple.getFirst()==HbefaVehicleCategory.NON_HBEFA_VEHICLE ) {
=======

		{
			String hbefaVehicleTypeDescription = EmissionUtils.getHbefaVehicleDescription( vehicleType, this.ecg );
			// (this will, importantly, repair the hbefa description in the vehicle type. kai/kai, jan'20)
			Gbl.assertNotNull( hbefaVehicleTypeDescription );
		}
		Tuple<HbefaVehicleCategory, HbefaVehicleAttributes> vehicleInformationTuple = EmissionUtils.convertVehicleDescription2VehicleInformationTuple(vehicleType );
		Gbl.assertNotNull( vehicleInformationTuple );

		if (vehicleInformationTuple.getFirst() == null){
			throw new RuntimeException("Vehicle category for vehicle " + vehicleType + " is not valid. " +
					"Please make sure that requirements for emission vehicles in " +
					EmissionsConfigGroup.GROUP_NAME + " config group are met. Aborting...");
		}

		Map<Pollutant, Double> coldEmissions = calculateColdEmissions( vehicleId, parkingDuration, vehicleInformationTuple, distance_km );

		throwColdEmissionEvent(vehicleId, coldEmissionEventLinkId, eventTime, coldEmissions);

		return coldEmissions;
	}

	/*package-private*/ void throwColdEmissionEvent(Id<Vehicle> vehicleId, Id<Link> coldEmissionEventLinkId, double eventTime, Map<Pollutant, Double> coldEmissions) {
		Event coldEmissionEvent = new ColdEmissionEvent(eventTime, coldEmissionEventLinkId, vehicleId, coldEmissions);
		this.eventsManager.processEvent(coldEmissionEvent);
	}

	private static int cnt =10;
	private Map<Pollutant, Double> calculateColdEmissions(Id<Vehicle> vehicleId, double parkingDuration, Tuple<HbefaVehicleCategory, HbefaVehicleAttributes> vehicleInformationTuple, int distance_km ) {

		final Map<Pollutant, Double> coldEmissionsOfEvent = new EnumMap<>( Pollutant.class );

		logger.debug("VehId: " + vehicleId + " ; Tuple.first = " +vehicleInformationTuple.getFirst());
		// fallback vehicle types that we cannot or do not want to map onto a hbefa vehicle type:
		if ( vehicleInformationTuple.getFirst()==HbefaVehicleCategory.NON_HBEFA_VEHICLE ) {
			for ( Pollutant coldPollutant : coldPollutants) {
				coldEmissionsOfEvent.put( coldPollutant, 0.0 );
				// yyyyyy todo replace by something more meaningful. kai, jan'20
			}
			if ( cnt >0 ) {
				logger.warn( "Just encountered non hbefa vehicle; currently, this code is setting the emissions of such vehicles to zero.  " +
						"Might be necessary to find a better solution for this.  kai, jan'20" );
				cnt--;
				if ( cnt ==0 ) {
					logger.warn( Gbl.FUTURE_SUPPRESSED );
				}
			}
			return coldEmissionsOfEvent;
		}

		// translate vehicle information type into factor key.  yyyy maybe combine these two? kai, jan'20
		HbefaColdEmissionFactorKey key = new HbefaColdEmissionFactorKey();
		key.setHbefaVehicleCategory( vehicleInformationTuple.getFirst() );

		//HBEFA 3 provide cold start emissions for "pass. car" and Light_Commercial_Vehicles (LCV) only.
		//HBEFA 4.1 provide cold start emissions for "pass. car" and Light_Commercial_Vehicles (LCV) only.
		//see https://www.hbefa.net/e/documents/HBEFA41_Development_Report.pdf (WP 4 , page 23)  kturner, may'20
		//Mapping everything except "motorcycle" to "pass.car", since this was done in the last years for HGV.
		//This may can be improved: What should be better set to LGV or zero???? kturner, may'20
		if (vehicleInformationTuple.getFirst().equals(HbefaVehicleCategory.HEAVY_GOODS_VEHICLE)){
			key.setHbefaVehicleCategory(HbefaVehicleCategory.PASSENGER_CAR);
			if(vehInfoWarnHDVCnt < maxWarnCnt) {
				vehInfoWarnHDVCnt++;
				logger.warn("HBEFA does not provide cold start emission factors for " +
						HbefaVehicleCategory.HEAVY_GOODS_VEHICLE +
						". Setting vehicle category to " + HbefaVehicleCategory.PASSENGER_CAR + "...");
				if(vehInfoWarnHDVCnt == maxWarnCnt) logger.warn(Gbl.FUTURE_SUPPRESSED);
			}
		}
		if (vehicleInformationTuple.getFirst().equals(HbefaVehicleCategory.URBAN_BUS)){
			key.setHbefaVehicleCategory(HbefaVehicleCategory.PASSENGER_CAR);
			if(vehInfoWarnHDVCnt < maxWarnCnt) {
				vehInfoWarnHDVCnt++;
				logger.warn("HBEFA does not provide cold start emission factors for " +
						HbefaVehicleCategory.URBAN_BUS +
						". Setting vehicle category to " + HbefaVehicleCategory.PASSENGER_CAR + "...");
				if(vehInfoWarnHDVCnt == maxWarnCnt) logger.warn(Gbl.FUTURE_SUPPRESSED);
			}
		}
		if (vehicleInformationTuple.getFirst().equals(HbefaVehicleCategory.COACH)){
			key.setHbefaVehicleCategory(HbefaVehicleCategory.PASSENGER_CAR);
			if(vehInfoWarnHDVCnt < maxWarnCnt) {
				vehInfoWarnHDVCnt++;
				logger.warn("HBEFA does not provide cold start emission factors for " +
						HbefaVehicleCategory.COACH +
						". Setting vehicle category to " + HbefaVehicleCategory.PASSENGER_CAR + "...");
				if(vehInfoWarnHDVCnt == maxWarnCnt) logger.warn(Gbl.FUTURE_SUPPRESSED);
			}
		}
		if (vehicleInformationTuple.getFirst().equals(HbefaVehicleCategory.MOTORCYCLE)){
>>>>>>> 2d91b952
			for ( Pollutant coldPollutant : coldPollutants) {
				coldEmissionsOfEvent.put( coldPollutant, 0.0 );
				// yyyyyy todo replace by something more meaningful. kai, jan'20
			}
<<<<<<< HEAD
			if ( cnt >0 ) {
				logger.warn( "Just encountered non hbefa vehicle; currently, this code is setting the emissions of such vehicles to zero.  " +
						"Might be necessary to find a better solution for this.  kai, jan'20" );
				cnt--;
				if ( cnt ==0 ) {
					logger.warn( Gbl.FUTURE_SUPPRESSED );
				}
=======
			if(vehInfoWarnHDVCnt < maxWarnCnt) {
				vehInfoWarnHDVCnt++;
				logger.warn("HBEFA does not provide cold start emission factors for " +
						HbefaVehicleCategory.MOTORCYCLE +
					//	". Setting vehicle category to " + HbefaVehicleCategory.PASSENGER_CAR + "...");
						"Currently, this code is setting the emissions of such vehicles to zero - as it was in the last years" +
					"Might be necessary to find a better solution for this.  kturner, may'20" );
				if(vehInfoWarnHDVCnt == maxWarnCnt) logger.warn(Gbl.FUTURE_SUPPRESSED);
>>>>>>> 2d91b952
			}
			return coldEmissionsOfEvent;
		}

<<<<<<< HEAD
		// translate vehicle information type into factor key.  yyyy maybe combine these two? kai, jan'20
		HbefaColdEmissionFactorKey key = new HbefaColdEmissionFactorKey();
		key.setHbefaVehicleCategory( vehicleInformationTuple.getFirst() );

=======
>>>>>>> 2d91b952
		if(this.detailedHbefaColdTable != null){
			HbefaVehicleAttributes hbefaVehicleAttributes = new HbefaVehicleAttributes();
			hbefaVehicleAttributes.setHbefaTechnology(vehicleInformationTuple.getSecond().getHbefaTechnology());
			hbefaVehicleAttributes.setHbefaSizeClass(vehicleInformationTuple.getSecond().getHbefaSizeClass());
			hbefaVehicleAttributes.setHbefaEmConcept(vehicleInformationTuple.getSecond().getHbefaEmConcept());
			key.setHbefaVehicleAttributes(hbefaVehicleAttributes);
		}

		int parkingDuration_h = Math.max(1, (int) (parkingDuration / 3600));
		if (parkingDuration_h >= 12) parkingDuration_h = 13;

		key.setHbefaParkingTime(parkingDuration_h);

		for ( Pollutant coldPollutant : coldPollutants) {
			double generatedEmissions;
			if (distance_km == 1) {
				generatedEmissions = getEmissionsFactor(vehicleInformationTuple, 1, key, coldPollutant).getColdEmissionFactor();
			} else {
				generatedEmissions = getEmissionsFactor(vehicleInformationTuple, 2, key, coldPollutant).getColdEmissionFactor() - getEmissionsFactor(vehicleInformationTuple, 1, key, coldPollutant).getColdEmissionFactor();
			}
			coldEmissionsOfEvent.put(coldPollutant, generatedEmissions);
		}
		return coldEmissionsOfEvent;
	}

	private HbefaColdEmissionFactor getEmissionsFactor(Tuple<HbefaVehicleCategory, HbefaVehicleAttributes> vehicleInformationTuple, int distance_km, HbefaColdEmissionFactorKey efkey, Pollutant coldPollutant) {

		efkey.setHbefaDistance(distance_km);

		efkey.setHbefaComponent(coldPollutant);
		efkey.setHbefaVehicleAttributes(vehicleInformationTuple.getSecond());

		switch (ecg.getDetailedVsAverageLookupBehavior()) {
			case onlyTryDetailedElseAbort:
				if (detailedReadingInfoCnt <= 1) {
					logger.info("try reading detailed values");
					logger.info(Gbl.ONLYONCE);
					logger.info(Gbl.FUTURE_SUPPRESSED);
					detailedReadingInfoCnt++;
				}
				if (this.detailedHbefaColdTable.get(efkey) != null) {
					HbefaColdEmissionFactor ef = this.detailedHbefaColdTable.get(efkey);
					logger.debug("Lookup result for " + efkey + " is " + ef.toString());
					return ef;
				} else {
					if (detailedTransformToHbefa4Cnt <= 1) {
						logger.info("try to rewrite from HBEFA3 to HBEFA4 and lookup in detailed table again");
						logger.info(Gbl.ONLYONCE);
						logger.info(Gbl.FUTURE_SUPPRESSED);
						detailedTransformToHbefa4Cnt++;
					}
					HbefaColdEmissionFactorKey efkey2 = new HbefaColdEmissionFactorKey(efkey);
					HbefaVehicleAttributes attribs2 = EmissionUtils.tryRewriteHbefa3toHbefa4(vehicleInformationTuple);
					// put this into a new key ...
					efkey2.setHbefaVehicleAttributes(attribs2);
					// ... and try to look up:
					if (this.detailedHbefaColdTable.get(efkey2) != null) {
						HbefaColdEmissionFactor ef2 = this.detailedHbefaColdTable.get(efkey2);
						logger.debug("Lookup result for " + efkey + " is " + ef2.toString());
						return ef2;
					}
				}
				break;
			case tryDetailedThenTechnologyAverageElseAbort:
				//Look up detailed values
				if (detailedReadingInfoCnt <= 1) {
					logger.info("try reading detailed values");
					logger.info(Gbl.ONLYONCE);
					logger.info(Gbl.FUTURE_SUPPRESSED);
					detailedReadingInfoCnt++;
				}
				if (this.detailedHbefaColdTable.get(efkey) != null) {
					HbefaColdEmissionFactor ef = this.detailedHbefaColdTable.get(efkey);
					logger.debug("Lookup result for " + efkey + " is " + ef.toString());
					return ef;
				} else {
					if (detailedTransformToHbefa4Cnt <= 1) {
						logger.info("try to rewrite from HBEFA3 to HBEFA4 and lookup in detailed table again");
						logger.info(Gbl.ONLYONCE);
						logger.info(Gbl.FUTURE_SUPPRESSED);
						detailedTransformToHbefa4Cnt++;
					}
					HbefaColdEmissionFactorKey efkey2 = new HbefaColdEmissionFactorKey(efkey);
					HbefaVehicleAttributes attribs2 = EmissionUtils.tryRewriteHbefa3toHbefa4(vehicleInformationTuple);
					// put this into a new key ...
					efkey2.setHbefaVehicleAttributes(attribs2);
					// ... and try to look up:
					if (this.detailedHbefaColdTable.get(efkey2) != null) {
						HbefaColdEmissionFactor ef2 = this.detailedHbefaColdTable.get(efkey2);
						logger.debug("Lookup result for " + efkey + " is " + ef2.toString());
						return ef2;
					}

					//if not possible, try "<technology>; average; average":
					if (ecg.getDetailedVsAverageLookupBehavior() == EmissionsConfigGroup.DetailedVsAverageLookupBehavior.tryDetailedThenTechnologyAverageElseAbort || ecg.getDetailedVsAverageLookupBehavior() == EmissionsConfigGroup.DetailedVsAverageLookupBehavior.tryDetailedThenTechnologyAverageThenAverageTable) {
						attribs2.setHbefaSizeClass("average");
						attribs2.setHbefaEmConcept("average");
						if (detailedFallbackTechAverageWarnCnt <= 1) {
							logger.warn("did not find emission factor for efkey=" + efkey);
							logger.warn(" re-written to " + efkey2);
							logger.warn("will try it with '<technology>; average; average'");
							logger.warn(Gbl.ONLYONCE);
							logger.warn(Gbl.FUTURE_SUPPRESSED);
							detailedFallbackTechAverageWarnCnt++;
						}
						if (this.detailedHbefaColdTable.get(efkey2) != null) {
							HbefaColdEmissionFactor ef2 = this.detailedHbefaColdTable.get(efkey2);
							logger.debug("Lookup result for " + efkey + " is " + ef2.toString());
							return ef2;
						}
						//lookups of type "<technology>; average; average" should, I think, just be entered as such. kai, feb'20
						logger.error("That also did not worked ");
					}
				}
				break;
			case tryDetailedThenTechnologyAverageThenAverageTable:
				//Look up detailed values
				if (detailedReadingInfoCnt <= 1) {
					logger.info("try reading detailed values");
					logger.info(Gbl.ONLYONCE);
					logger.info(Gbl.FUTURE_SUPPRESSED);
					detailedReadingInfoCnt++;
				}
				if (this.detailedHbefaColdTable.get(efkey) != null) {
					HbefaColdEmissionFactor ef = this.detailedHbefaColdTable.get(efkey);
					logger.debug("Lookup result for " + efkey + " is " + ef.toString());
					return ef;
				} else {
					if (detailedTransformToHbefa4Cnt <= 1) {
						logger.info("try to rewrite from HBEFA3 to HBEFA4 and lookup in detailed table again");
						logger.info(Gbl.ONLYONCE);
						logger.info(Gbl.FUTURE_SUPPRESSED);
						detailedTransformToHbefa4Cnt++;
					}
					HbefaColdEmissionFactorKey efkey2 = new HbefaColdEmissionFactorKey(efkey);
					HbefaVehicleAttributes attribs2 = EmissionUtils.tryRewriteHbefa3toHbefa4(vehicleInformationTuple);
					// put this into a new key ...
					efkey2.setHbefaVehicleAttributes(attribs2);
					// ... and try to look up:
					if (this.detailedHbefaColdTable.get(efkey2) != null) {
						HbefaColdEmissionFactor ef2 = this.detailedHbefaColdTable.get(efkey2);
						logger.debug("Lookup result for " + efkey + " is " + ef2.toString());
						return ef2;
					}

					//if not possible, try "<technology>; average; average":
					if (ecg.getDetailedVsAverageLookupBehavior() == EmissionsConfigGroup.DetailedVsAverageLookupBehavior.tryDetailedThenTechnologyAverageElseAbort || ecg.getDetailedVsAverageLookupBehavior() == EmissionsConfigGroup.DetailedVsAverageLookupBehavior.tryDetailedThenTechnologyAverageThenAverageTable) {
						attribs2.setHbefaSizeClass("average");
						attribs2.setHbefaEmConcept("average");
						if (detailedFallbackTechAverageWarnCnt <= 1) {
							logger.warn("did not find emission factor for efkey=" + efkey);
							logger.warn(" re-written to " + efkey2);
							logger.warn("will try it with '<technology>; average; average'");
							logger.warn(Gbl.ONLYONCE);
							logger.warn(Gbl.FUTURE_SUPPRESSED);
							detailedFallbackTechAverageWarnCnt++;
						}
						if (this.detailedHbefaColdTable.get(efkey2) != null) {
							HbefaColdEmissionFactor ef2 = this.detailedHbefaColdTable.get(efkey2);
							logger.debug("Lookup result for " + efkey + " is " + ef2.toString());
							return ef2;
						}
						//lookups of type "<technology>; average; average" should, I think, just be entered as such. kai, feb'20
					}
				}
				if(detailedFallbackAverageTableWarnCnt <= 1) {
					logger.warn("That also did not work.");
					logger.warn("Now trying with setting to vehicle attributes to \"average; average; average\" and try it with the average table");
					logger.warn(Gbl.ONLYONCE);
					logger.warn(Gbl.FUTURE_SUPPRESSED);
					detailedFallbackAverageTableWarnCnt++;
				}
				HbefaColdEmissionFactorKey efkey3 = new HbefaColdEmissionFactorKey(efkey);
				efkey3.setHbefaVehicleAttributes(new HbefaVehicleAttributes());
				if (this.avgHbefaColdTable.get(efkey3) != null) {
					HbefaColdEmissionFactor ef = this.avgHbefaColdTable.get(efkey3);
					logger.debug("Lookup result for " + efkey3 + " is " + ef.toString());
					Gbl.assertNotNull(ef);
					return ef;
				}
				break;
			case directlyTryAverageTable:
				if (averageReadingInfoCnt <= 1) {
					logger.info("try reading average values");
					logger.info(Gbl.ONLYONCE);
					logger.info(Gbl.FUTURE_SUPPRESSED);
					averageReadingInfoCnt++;
				}
				efkey.setHbefaVehicleAttributes(new HbefaVehicleAttributes());
				if (this.avgHbefaColdTable.get(efkey) != null) {
					HbefaColdEmissionFactor ef = this.avgHbefaColdTable.get(efkey);
					logger.debug("Lookup result for " + efkey + " is " + ef.toString());
					Gbl.assertNotNull(ef);
					return ef;
				} else {
					logger.warn("did not find average emission factor for efkey=" + efkey);
					List<HbefaColdEmissionFactorKey> list = new ArrayList<>(this.avgHbefaColdTable.keySet());
					list.sort(Comparator.comparing(HbefaColdEmissionFactorKey::toString));
					for (HbefaColdEmissionFactorKey key : list) {
						logger.warn(key.toString());
					}
				}
				break;
			default:
				throw new IllegalStateException("Unexpected value: " + ecg.getDetailedVsAverageLookupBehavior());
		}

		throw new RuntimeException("Was not able to lookup emissions factor. Maybe you wanted to look up detailed values and did not specify this in " +
				"the config OR you should use another fallback setting when using detailed calculation OR " +
				"values ar missing in your emissions table(s) either average or detailed OR... ? efkey: " + efkey.toString());
	}

	static HbefaVehicleAttributes createHbefaVehicleAttributes( final String hbefaTechnology, final String hbefaSizeClass, final String hbefaEmConcept ) {
		HbefaVehicleAttributes vehAtt = new HbefaVehicleAttributes();
		vehAtt.setHbefaTechnology( hbefaTechnology );
		vehAtt.setHbefaSizeClass( hbefaSizeClass );
		vehAtt.setHbefaEmConcept( hbefaEmConcept );
		return vehAtt;
	}

}<|MERGE_RESOLUTION|>--- conflicted
+++ resolved
@@ -79,11 +79,8 @@
 	private int detailedFallbackTechAverageWarnCnt = 0;
 	private int detailedFallbackAverageTableWarnCnt = 0;
 	private int averageReadingInfoCnt = 0;
-<<<<<<< HEAD
-=======
 	private int vehInfoWarnHDVCnt = 0;
 	private static final int maxWarnCnt = 3;
->>>>>>> 2d91b952
 
 	/*package-private*/ ColdEmissionAnalysisModule( Map<HbefaColdEmissionFactorKey, HbefaColdEmissionFactor> avgHbefaColdTable,
 													Map<HbefaColdEmissionFactorKey, HbefaColdEmissionFactor> detailedHbefaColdTable, EmissionsConfigGroup ecg,
@@ -98,43 +95,6 @@
 	/*package-private*/ Map<Pollutant, Double> checkVehicleInfoAndCalculateWColdEmissions(
 			VehicleType vehicleType, Id<Vehicle> vehicleId, Id<Link> coldEmissionEventLinkId,
 			double eventTime, double parkingDuration, int distance_km) {
-<<<<<<< HEAD
-
-		{
-			String hbefaVehicleTypeDescription = EmissionUtils.getHbefaVehicleDescription( vehicleType, this.ecg );
-			// (this will, importantly, repair the hbefa description in the vehicle type. kai/kai, jan'20)
-			Gbl.assertNotNull( hbefaVehicleTypeDescription );
-		}
-		Tuple<HbefaVehicleCategory, HbefaVehicleAttributes> vehicleInformationTuple = EmissionUtils.convertVehicleDescription2VehicleInformationTuple(vehicleType );
-		Gbl.assertNotNull( vehicleInformationTuple );
-
-		if (vehicleInformationTuple.getFirst() == null){
-			throw new RuntimeException("Vehicle category for vehicle " + vehicleType + " is not valid. " +
-					"Please make sure that requirements for emission vehicles in " +
-					EmissionsConfigGroup.GROUP_NAME + " config group are met. Aborting...");
-		}
-
-		Map<Pollutant, Double> coldEmissions = calculateColdEmissions( vehicleId, parkingDuration, vehicleInformationTuple, distance_km );
-
-		throwColdEmissionEvent(vehicleId, coldEmissionEventLinkId, eventTime, coldEmissions);
-
-		return coldEmissions;
-	}
-
-	/*package-private*/ void throwColdEmissionEvent(Id<Vehicle> vehicleId, Id<Link> coldEmissionEventLinkId, double eventTime, Map<Pollutant, Double> coldEmissions) {
-		Event coldEmissionEvent = new ColdEmissionEvent(eventTime, coldEmissionEventLinkId, vehicleId, coldEmissions);
-		this.eventsManager.processEvent(coldEmissionEvent);
-	}
-
-	private static int cnt =10;
-	private Map<Pollutant, Double> calculateColdEmissions(Id<Vehicle> vehicleId, double parkingDuration, Tuple<HbefaVehicleCategory, HbefaVehicleAttributes> vehicleInformationTuple, int distance_km ) {
-
-		final Map<Pollutant, Double> coldEmissionsOfEvent = new EnumMap<>( Pollutant.class );
-
-		logger.debug("VehId: " + vehicleId + " ; Tuple.first = " +vehicleInformationTuple.getFirst());
-		// fallback vehicle types that we cannot or do not want to map onto a hbefa vehicle type:
-		if ( vehicleInformationTuple.getFirst()==HbefaVehicleCategory.NON_HBEFA_VEHICLE ) {
-=======
 
 		{
 			String hbefaVehicleTypeDescription = EmissionUtils.getHbefaVehicleDescription( vehicleType, this.ecg );
@@ -225,20 +185,10 @@
 			}
 		}
 		if (vehicleInformationTuple.getFirst().equals(HbefaVehicleCategory.MOTORCYCLE)){
->>>>>>> 2d91b952
 			for ( Pollutant coldPollutant : coldPollutants) {
 				coldEmissionsOfEvent.put( coldPollutant, 0.0 );
 				// yyyyyy todo replace by something more meaningful. kai, jan'20
 			}
-<<<<<<< HEAD
-			if ( cnt >0 ) {
-				logger.warn( "Just encountered non hbefa vehicle; currently, this code is setting the emissions of such vehicles to zero.  " +
-						"Might be necessary to find a better solution for this.  kai, jan'20" );
-				cnt--;
-				if ( cnt ==0 ) {
-					logger.warn( Gbl.FUTURE_SUPPRESSED );
-				}
-=======
 			if(vehInfoWarnHDVCnt < maxWarnCnt) {
 				vehInfoWarnHDVCnt++;
 				logger.warn("HBEFA does not provide cold start emission factors for " +
@@ -247,18 +197,10 @@
 						"Currently, this code is setting the emissions of such vehicles to zero - as it was in the last years" +
 					"Might be necessary to find a better solution for this.  kturner, may'20" );
 				if(vehInfoWarnHDVCnt == maxWarnCnt) logger.warn(Gbl.FUTURE_SUPPRESSED);
->>>>>>> 2d91b952
 			}
 			return coldEmissionsOfEvent;
 		}
 
-<<<<<<< HEAD
-		// translate vehicle information type into factor key.  yyyy maybe combine these two? kai, jan'20
-		HbefaColdEmissionFactorKey key = new HbefaColdEmissionFactorKey();
-		key.setHbefaVehicleCategory( vehicleInformationTuple.getFirst() );
-
-=======
->>>>>>> 2d91b952
 		if(this.detailedHbefaColdTable != null){
 			HbefaVehicleAttributes hbefaVehicleAttributes = new HbefaVehicleAttributes();
 			hbefaVehicleAttributes.setHbefaTechnology(vehicleInformationTuple.getSecond().getHbefaTechnology());
