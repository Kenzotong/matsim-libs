--- conflicted
+++ resolved
@@ -203,17 +203,10 @@
 			} else {
 				Vehicle vehicle = this.emissionVehicles.getVehicles().get(vehicleId);
 
-<<<<<<< HEAD
 			Map<String, Double> warmEmissions = warmEmissionAnalysisModule.checkVehicleInfoAndCalculateWarmEmissions(
 					vehicle,
 					link,
 					travelTime);
-=======
-				Map<WarmPollutant, Double> warmEmissions = warmEmissionAnalysisModule.checkVehicleInfoAndCalculateWarmEmissions(
-						vehicle,
-						link,
-						travelTime);
->>>>>>> 5341e514
 
 				warmEmissionAnalysisModule.throwWarmEmissionEvent(leaveTime, linkId, vehicleId, warmEmissions);
 			}
