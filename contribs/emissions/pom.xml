<project xmlns="http://maven.apache.org/POM/4.0.0" xmlns:xsi="http://www.w3.org/2001/XMLSchema-instance" xsi:schemaLocation="http://maven.apache.org/POM/4.0.0 http://maven.apache.org/maven-v4_0_0.xsd">
<<<<<<< HEAD
    <parent>
        <groupId>org.matsim</groupId>
        <artifactId>contrib</artifactId>
        <version>12.0-SNAPSHOT</version>
    </parent>

    <modelVersion>4.0.0</modelVersion>
    <groupId>org.matsim.contrib</groupId>
    <artifactId>emissions</artifactId>
    <name>emissions</name>

    <repositories>
        <repository>
            <id>unidata-all</id>
            <name>Unidata All</name>
            <url>https://artifacts.unidata.ucar.edu/repository/unidata-all/</url>
        </repository>
    </repositories>

    <build>
        <plugins>
            <plugin>
                <groupId>org.apache.maven.plugins</groupId>
                <artifactId>maven-jar-plugin</artifactId>
                <version>2.3.1</version>
                <configuration>
                    <archive>
                        <manifest>
=======
  <parent>
    <groupId>org.matsim</groupId>
    <artifactId>contrib</artifactId>
    <version>12.0-SNAPSHOT</version>
  </parent>

  <modelVersion>4.0.0</modelVersion>
  <groupId>org.matsim.contrib</groupId>
  <artifactId>emissions</artifactId>
  <name>emissions</name>

  <build>
    <plugins>
      <plugin>
        <groupId>org.apache.maven.plugins</groupId>
        <artifactId>maven-jar-plugin</artifactId>
        <version>2.3.1</version>
        <configuration>
          <archive>
            <manifest>
>>>>>>> 42b9add8
              <addClasspath>true</addClasspath>
              <classpathPrefix>libs/</classpathPrefix>
              <mainClass>emissions.example.RunEmissionToolOfflineExample</mainClass>
            </manifest>
          </archive>
        </configuration>
      </plugin>
      <plugin>
        <artifactId>maven-assembly-plugin</artifactId>
      </plugin>
      <plugin>
        <groupId>org.apache.maven.plugins</groupId>
        <artifactId>maven-surefire-plugin</artifactId>
        <version>2.22.2</version>
        <configuration>
          <excludes>
            <exclude>**/*$*</exclude> <!-- exclude all inner classes -->
            <exclude>org/matsim/testcases/MatsimTestCase.java</exclude>
          </excludes>
          <forkCount>1</forkCount>
          <reuseForks>false</reuseForks>
          <!-- avoid out of memory errors: -->
          <argLine>-Xmx700m -Djava.awt.headless=true -Dmatsim.preferLocalDtds=true</argLine>
          <!-- skips surefire tests without skipping failsafe tests.
	       Property value seems to magically default to false -->
          <!--<skipTests>${skip.surefire.tests}</skipTests>-->
        </configuration>
      </plugin>

    </plugins>
  </build>
  <dependencies>
    <dependency>
      <groupId>org.matsim.contrib</groupId>
      <artifactId>analysis</artifactId>
      <version>12.0-SNAPSHOT</version>
    </dependency>
    <dependency>
      <groupId>com.fasterxml.jackson.core</groupId>
      <artifactId>jackson-databind</artifactId>
      <version>2.10.2</version>
    </dependency>
    <dependency>
      <groupId>edu.ucar</groupId>
      <artifactId>cdm</artifactId>
      <version>5.0.0</version>
      <scope>compile</scope>
    </dependency>
  </dependencies>
</project><|MERGE_RESOLUTION|>--- conflicted
+++ resolved
@@ -1,5 +1,4 @@
 <project xmlns="http://maven.apache.org/POM/4.0.0" xmlns:xsi="http://www.w3.org/2001/XMLSchema-instance" xsi:schemaLocation="http://maven.apache.org/POM/4.0.0 http://maven.apache.org/maven-v4_0_0.xsd">
-<<<<<<< HEAD
     <parent>
         <groupId>org.matsim</groupId>
         <artifactId>contrib</artifactId>
@@ -28,28 +27,6 @@
                 <configuration>
                     <archive>
                         <manifest>
-=======
-  <parent>
-    <groupId>org.matsim</groupId>
-    <artifactId>contrib</artifactId>
-    <version>12.0-SNAPSHOT</version>
-  </parent>
-
-  <modelVersion>4.0.0</modelVersion>
-  <groupId>org.matsim.contrib</groupId>
-  <artifactId>emissions</artifactId>
-  <name>emissions</name>
-
-  <build>
-    <plugins>
-      <plugin>
-        <groupId>org.apache.maven.plugins</groupId>
-        <artifactId>maven-jar-plugin</artifactId>
-        <version>2.3.1</version>
-        <configuration>
-          <archive>
-            <manifest>
->>>>>>> 42b9add8
               <addClasspath>true</addClasspath>
               <classpathPrefix>libs/</classpathPrefix>
               <mainClass>emissions.example.RunEmissionToolOfflineExample</mainClass>
