package org.matsim.contrib.carsharing.manager;

import java.util.List;

import org.matsim.api.core.v01.Id;
import org.matsim.api.core.v01.Scenario;
import org.matsim.api.core.v01.network.Link;
import org.matsim.api.core.v01.network.Network;
import org.matsim.api.core.v01.population.Leg;
import org.matsim.api.core.v01.population.Person;
import org.matsim.api.core.v01.population.Plan;
import org.matsim.api.core.v01.population.PlanElement;
import org.matsim.contrib.carsharing.events.StartRentalEvent;
import org.matsim.contrib.carsharing.manager.demand.CurrentTotalDemand;
import org.matsim.contrib.carsharing.manager.routers.RouterProvider;
import org.matsim.contrib.carsharing.manager.supply.CarsharingSupplyInterface;
import org.matsim.contrib.carsharing.manager.supply.CompanyContainer;
import org.matsim.contrib.carsharing.manager.supply.OneWayContainer;
import org.matsim.contrib.carsharing.manager.supply.TwoWayContainer;
import org.matsim.contrib.carsharing.manager.supply.VehiclesContainer;
import org.matsim.contrib.carsharing.models.ChooseTheCompany;
import org.matsim.contrib.carsharing.models.ChooseVehicleType;
import org.matsim.contrib.carsharing.models.KeepingTheCarModel;
import org.matsim.contrib.carsharing.stations.CarsharingStation;
import org.matsim.contrib.carsharing.vehicles.CSVehicle;
import org.matsim.contrib.carsharing.vehicles.StationBasedVehicle;
import org.matsim.core.api.experimental.events.EventsManager;
import org.matsim.core.controler.events.IterationStartsEvent;
import org.matsim.core.controler.listener.IterationStartsListener;

import com.google.inject.Inject;

/** 
 * Class containing all the information about carsharing supply and demand.
 *  
 * @author balac
 */
public class CarsharingManagerNew implements CarsharingManagerInterface, IterationStartsListener{
	
	@Inject private Scenario scenario;
	@Inject private CurrentTotalDemand currentDemand;
	@Inject private KeepingTheCarModel keepTheCarModel;
	@Inject private ChooseTheCompany chooseCompany;
	@Inject private ChooseVehicleType chooseVehicleType;
	@Inject private CarsharingSupplyInterface carsharingSupplyContainer;
	@Inject private EventsManager eventsManager;
	@Inject private RouterProvider routerProvider;
	
	@Override
	public List<PlanElement> reserveAndrouteCarsharingTrip(Plan plan, String carsharingType, Leg legToBeRouted, Double time) {
		Network network = scenario.getNetwork();
		Person person = plan.getPerson();
		Link startLink = network.getLinks().get(legToBeRouted.getRoute().getStartLinkId());
		Link destinationLink = network.getLinks().get(legToBeRouted.getRoute().getEndLinkId());
		
		
		//=== get the vehicle for the trip if the agent has it already ===
		CSVehicle vehicle = getVehicleAtLocation(startLink,	plan.getPerson(), carsharingType);		

		boolean willHaveATripFromLocation = willUseTheVehicleLaterFromLocation(destinationLink.getId(), plan, legToBeRouted);
		
		boolean keepTheCar = keepTheCarModel.keepTheCarDuringNextActivity(0.0, plan.getPerson(), carsharingType);	
		//TODO: create a method for getting the search distance
		double searchDistance = 1000.0;
		if (vehicle != null) {
			
			if (willHaveATripFromLocation && keepTheCar) {
			return this.routerProvider.routeCarsharingTrip(plan, time, legToBeRouted, carsharingType, vehicle,
					startLink, destinationLink, true, true);
			}
			else {
				
				if (carsharingType.equals("oneway")) {
				
					CompanyContainer companyContainer = this.carsharingSupplyContainer.getCompany(vehicle.getCompanyId());
					VehiclesContainer vehiclesContainer = companyContainer.getVehicleContainer(carsharingType);
					Link parkingLocation = vehiclesContainer.findClosestAvailableParkingLocation(destinationLink, searchDistance);					
					
					if (parkingLocation == null)
						return null;
					destinationLink = parkingLocation;
					vehiclesContainer.reserveParking(destinationLink);
					
					
				}
				else if (carsharingType.equals("twoway")) {
					CarsharingStation parkingStation = ((TwoWayContainer)this.carsharingSupplyContainer.getCompany(vehicle.getCompanyId()).
							getVehicleContainer(carsharingType)).getTwowaycarsharingstationsMap().
							get(((StationBasedVehicle)vehicle).getStationId());
					destinationLink = parkingStation.getLink();
				}			
				
				return this.routerProvider.routeCarsharingTrip(plan, time, legToBeRouted, carsharingType, vehicle,
						startLink, destinationLink, false, true);				
			}			
		}
		else {
			
			//=== agent does not hold the vehicle, therefore must find a one from the supply side===
			//=== here he chooses the company, type of vehicle and in the end vehicle ===
			//=== possibly this could be moved to one method which decides based on the supply which vehicle to take
			
<<<<<<< HEAD
			String companyId = chooseCompany.pickACompany(plan, legToBeRouted);
			String typeOfVehicle = chooseVehicleType.getPreferredVehicleType(plan, legToBeRouted);
			vehicle = this.carsharingSupplyContainer.findClosestAvailableVehicle(startLink,
					carsharingType, typeOfVehicle, companyId, searchDistance);
			if (vehicle == null)
				return null;			
			CompanyContainer companyContainer = this.carsharingSupplyContainer.getCompany(companyId);
			
			VehiclesContainer vehiclesContainer = companyContainer.getVehicleContainer(carsharingType);
			Link stationLink = vehiclesContainer.getVehicleLocation(vehicle);
			companyContainer.reserveVehicle(vehicle);
			
			eventsManager.processEvent(new StartRentalEvent(time, carsharingType, startLink, stationLink, person.getId(), vehicle.getVehicleId()));
			
			if (willHaveATripFromLocation && keepTheCar) {
				return this.routerProvider.routeCarsharingTrip(plan, time, legToBeRouted, carsharingType, vehicle,
						stationLink, destinationLink, true, false);
			}
			else {
				if ((carsharingType.equals("oneway")) || (carsharingType.equals("freefloating"))) {
					Link parkingStationLink = this.carsharingSupplyContainer.findClosestAvailableParkingSpace(
							destinationLink, carsharingType, companyId, searchDistance);
					if (parkingStationLink == null)
						return null;
					
					vehiclesContainer.reserveParking(parkingStationLink);
					
					destinationLink = parkingStationLink;
=======
			String companyId = chooseCompany.pickACompany(plan, legToBeRouted, time);
			if (!companyId.equals("")) {
				String typeOfVehicle = chooseVehicleType.getPreferredVehicleType(plan, legToBeRouted);
				vehicle = this.carsharingSupplyContainer.findClosestAvailableVehicle(startLink,
						carsharingType, typeOfVehicle, companyId, searchDistance);
				if (vehicle == null)
					return null;			
				CompanyContainer companyContainer = this.carsharingSupplyContainer.getCompany(companyId);
				
				VehiclesContainer vehiclesContainer = companyContainer.getVehicleContainer(carsharingType);
				Link stationLink = vehiclesContainer.getVehicleLocation(vehicle);
				companyContainer.reserveVehicle(vehicle);
				
				eventsManager.processEvent(new StartRentalEvent(time, carsharingType, startLink, stationLink, person.getId(), vehicle.getVehicleId()));
				
				if (willHaveATripFromLocation && keepTheCar) {
					return this.routerProvider.routeCarsharingTrip(plan, time, legToBeRouted, carsharingType, vehicle,
							stationLink, destinationLink, true, false);
>>>>>>> e9e2df66
				}
				else {
					if (carsharingType.equals("oneway")) {
						Link parkingStationLink = this.carsharingSupplyContainer.findClosestAvailableParkingSpace(
								destinationLink, carsharingType, companyId, searchDistance);
						if (parkingStationLink == null)
							return null;
						
						vehiclesContainer.reserveParking(parkingStationLink);
						
						destinationLink = parkingStationLink;
					}
	
					return this.routerProvider.routeCarsharingTrip(plan, time, legToBeRouted, carsharingType, vehicle,
							stationLink, destinationLink, false, false);				
				}	
			}
			else
				return null;
		}					
	}
	
	private boolean willUseTheVehicleLaterFromLocation(Id<Link> linkId, Plan plan, Leg currentLeg) {
		boolean willUseVehicle = false;

		String mode = currentLeg.getMode();
		List<PlanElement> planElements = plan.getPlanElements();

		int index = planElements.indexOf(currentLeg) + 1;

		for (int i = index; i < planElements.size(); i++) {

			if (planElements.get(i) instanceof Leg) {

				if (((Leg)planElements.get(i)).getMode().equals(mode)) {

					if (((Leg)planElements.get(i)).getRoute().getStartLinkId().toString().equals(linkId.toString())) {

						willUseVehicle = true;
					}
				}
			}
		}
		return willUseVehicle;
	}	
	private CSVehicle getVehicleAtLocation(Link currentLink, Person person, String carsharingType) {

		return this.currentDemand.getVehicleOnLink(person.getId(), currentLink, carsharingType);	
		
	}	
	@Override
	public void freeParkingSpot(String vehicleId, Id<Link> linkId) {
		
		CSVehicle vehicle = this.carsharingSupplyContainer.getVehicleWithId(vehicleId);
		Network network = scenario.getNetwork();
		Link link = network.getLinks().get(linkId);
		CompanyContainer companyContainer = this.carsharingSupplyContainer.getCompany(vehicle.getCompanyId());
		VehiclesContainer vehiclesContainer = companyContainer.getVehicleContainer(vehicle.getCsType());
		
		((OneWayContainer)vehiclesContainer).freeParkingSpot(link);			
	}

	@Override
	public boolean parkVehicle(String vehicleId, Id<Link> linkId) {
		CSVehicle vehicle = this.carsharingSupplyContainer.getVehicleWithId(vehicleId);
		Network network = scenario.getNetwork();
		Link link = network.getLinks().get(linkId);
		this.carsharingSupplyContainer.getCompany(vehicle.getCompanyId()).parkVehicle(vehicle, link);
		return false;
	}

	@Override
	public void notifyIterationStarts(IterationStartsEvent event) {
		this.carsharingSupplyContainer.populateSupply();
		this.currentDemand.reset();
	}		
}<|MERGE_RESOLUTION|>--- conflicted
+++ resolved
@@ -100,36 +100,6 @@
 			//=== here he chooses the company, type of vehicle and in the end vehicle ===
 			//=== possibly this could be moved to one method which decides based on the supply which vehicle to take
 			
-<<<<<<< HEAD
-			String companyId = chooseCompany.pickACompany(plan, legToBeRouted);
-			String typeOfVehicle = chooseVehicleType.getPreferredVehicleType(plan, legToBeRouted);
-			vehicle = this.carsharingSupplyContainer.findClosestAvailableVehicle(startLink,
-					carsharingType, typeOfVehicle, companyId, searchDistance);
-			if (vehicle == null)
-				return null;			
-			CompanyContainer companyContainer = this.carsharingSupplyContainer.getCompany(companyId);
-			
-			VehiclesContainer vehiclesContainer = companyContainer.getVehicleContainer(carsharingType);
-			Link stationLink = vehiclesContainer.getVehicleLocation(vehicle);
-			companyContainer.reserveVehicle(vehicle);
-			
-			eventsManager.processEvent(new StartRentalEvent(time, carsharingType, startLink, stationLink, person.getId(), vehicle.getVehicleId()));
-			
-			if (willHaveATripFromLocation && keepTheCar) {
-				return this.routerProvider.routeCarsharingTrip(plan, time, legToBeRouted, carsharingType, vehicle,
-						stationLink, destinationLink, true, false);
-			}
-			else {
-				if ((carsharingType.equals("oneway")) || (carsharingType.equals("freefloating"))) {
-					Link parkingStationLink = this.carsharingSupplyContainer.findClosestAvailableParkingSpace(
-							destinationLink, carsharingType, companyId, searchDistance);
-					if (parkingStationLink == null)
-						return null;
-					
-					vehiclesContainer.reserveParking(parkingStationLink);
-					
-					destinationLink = parkingStationLink;
-=======
 			String companyId = chooseCompany.pickACompany(plan, legToBeRouted, time);
 			if (!companyId.equals("")) {
 				String typeOfVehicle = chooseVehicleType.getPreferredVehicleType(plan, legToBeRouted);
@@ -138,27 +108,26 @@
 				if (vehicle == null)
 					return null;			
 				CompanyContainer companyContainer = this.carsharingSupplyContainer.getCompany(companyId);
-				
+
 				VehiclesContainer vehiclesContainer = companyContainer.getVehicleContainer(carsharingType);
 				Link stationLink = vehiclesContainer.getVehicleLocation(vehicle);
 				companyContainer.reserveVehicle(vehicle);
-				
+			
 				eventsManager.processEvent(new StartRentalEvent(time, carsharingType, startLink, stationLink, person.getId(), vehicle.getVehicleId()));
-				
+			
 				if (willHaveATripFromLocation && keepTheCar) {
 					return this.routerProvider.routeCarsharingTrip(plan, time, legToBeRouted, carsharingType, vehicle,
 							stationLink, destinationLink, true, false);
->>>>>>> e9e2df66
 				}
 				else {
-					if (carsharingType.equals("oneway")) {
+					if ((carsharingType.equals("oneway")) || (carsharingType.equals("freefloating"))) {
 						Link parkingStationLink = this.carsharingSupplyContainer.findClosestAvailableParkingSpace(
 								destinationLink, carsharingType, companyId, searchDistance);
 						if (parkingStationLink == null)
 							return null;
-						
+					
 						vehiclesContainer.reserveParking(parkingStationLink);
-						
+					
 						destinationLink = parkingStationLink;
 					}
 	
