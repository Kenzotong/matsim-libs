--- conflicted
+++ resolved
@@ -19,31 +19,6 @@
 	@Rule public MatsimTestUtils utils = new MatsimTestUtils();
 
 	@Test
-<<<<<<< HEAD
-=======
-	public void testTransitRoutingAlgorithm_DependencyInjection_Dijkstra() {
-		Fixture f = new Fixture();
-		f.config.transit().setRoutingAlgorithmType(TransitRoutingAlgorithmType.DijkstraBased);
-		f.config.controller().setOutputDirectory(this.utils.getOutputDirectory());
-		f.config.controller().setLastIteration(0);
-		f.config.controller().setDumpDataAtEnd(false);
-
-		Controler controler = new Controler(f.scenario);
-		controler.addOverridingModule(new AbstractModule() {
-			@Override
-			public void install() {
-				bindMobsim().to(DummyMobsim.class);
-			}
-		});
-		controler.run();
-		Injector injector = controler.getInjector();
-
-		TransitRouter router = injector.getInstance(TransitRouter.class);
-		Assert.assertEquals(TransitRouterImpl.class, router.getClass());
-	}
-
-	@Test
->>>>>>> 7b265ebe
 	public void testTransitRoutingAlgorithm_DependencyInjection_Raptor() {
 		Fixture f = new Fixture();
 		f.config.transit().setRoutingAlgorithmType(TransitRoutingAlgorithmType.SwissRailRaptor);
