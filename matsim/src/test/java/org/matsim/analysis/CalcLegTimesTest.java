/* *********************************************************************** *
 * project: org.matsim.*
 * CalcLegTimesTest.java
 *                                                                         *
 * *********************************************************************** *
 *                                                                         *
 * copyright       : (C) 2008 by the members listed in the COPYING,        *
 *                   LICENSE and WARRANTY file.                            *
 * email           : info at matsim dot org                                *
 *                                                                         *
 * *********************************************************************** *
 *                                                                         *
 *   This program is free software; you can redistribute it and/or modify  *
 *   it under the terms of the GNU General Public License as published by  *
 *   the Free Software Foundation; either version 2 of the License, or     *
 *   (at your option) any later version.                                   *
 *   See also COPYING, LICENSE and WARRANTY file                           *
 *                                                                         *
 * *********************************************************************** */

package org.matsim.analysis;

import org.matsim.api.core.v01.Coord;
import org.matsim.api.core.v01.Id;
import org.matsim.api.core.v01.TransportMode;
import org.matsim.api.core.v01.events.ActivityEndEvent;
import org.matsim.api.core.v01.events.ActivityStartEvent;
import org.matsim.api.core.v01.events.PersonArrivalEvent;
import org.matsim.api.core.v01.events.PersonDepartureEvent;
import org.matsim.api.core.v01.network.Link;
import org.matsim.api.core.v01.network.Network;
import org.matsim.api.core.v01.network.Node;
import org.matsim.api.core.v01.population.Person;
import org.matsim.api.core.v01.population.Population;
import org.matsim.core.api.experimental.events.EventsManager;
import org.matsim.core.config.ConfigUtils;
import org.matsim.core.events.EventsUtils;
import org.matsim.core.population.LegImpl;
import org.matsim.core.population.PersonImpl;
import org.matsim.core.population.PersonUtils;
import org.matsim.core.population.PlanImpl;
import org.matsim.core.scenario.ScenarioImpl;
import org.matsim.core.scenario.ScenarioUtils;
import org.matsim.core.utils.misc.CRCChecksum;
import org.matsim.core.utils.misc.Time;
import org.matsim.testcases.MatsimTestCase;

public class CalcLegTimesTest extends MatsimTestCase {

	public static final String BASE_FILE_NAME = "tripdurations.txt";
	public static final Id<Person> DEFAULT_PERSON_ID = Id.create(123, Person.class);
	public static final Id<Link> DEFAULT_LINK_ID = Id.create(456, Link.class);

	private Population population = null;
	private Network network = null;

	@Override
	protected void setUp() throws Exception {
		super.setUp();
		super.loadConfig(null);

		ScenarioImpl s = (ScenarioImpl) ScenarioUtils.createScenario(ConfigUtils.createConfig());
		this.population = s.getPopulation();
		Person person = PersonImpl.createPerson(DEFAULT_PERSON_ID);
		this.population.addPerson(person);
<<<<<<< HEAD
		PlanImpl plan = person.createAndAddPlan(true);
		plan.createAndAddActivity("act1", new Coord(100.0, 100.0));
=======
		PlanImpl plan = PersonUtils.createAndAddPlan(person, true);
		plan.createAndAddActivity("act1", new CoordImpl(100.0, 100.0));
>>>>>>> f46a7edb
		plan.createAndAddLeg("undefined");
		plan.createAndAddActivity("act2", new Coord(200.0, 200.0));
		plan.createAndAddLeg("undefined");
		plan.createAndAddActivity("act3", new Coord(200.0, 200.0));
		plan.createAndAddLeg("undefined");
		plan.createAndAddActivity("act4", new Coord(200.0, 200.0));
		plan.createAndAddLeg("undefined");
		plan.createAndAddActivity("act5", new Coord(200.0, 200.0));
		this.network = s.getNetwork();
		Node fromNode = this.network.getFactory().createNode(Id.create("123456", Node.class), new Coord(100.0, 100.0));
		this.network.addNode(fromNode);
		Node toNode = this.network.getFactory().createNode(Id.create("789012", Node.class), new Coord(200.0, 200.0));
		this.network.addNode(toNode);
		Link link = this.network.getFactory().createLink(DEFAULT_LINK_ID, fromNode, toNode);
		link.setLength(Math.sqrt(20000.0));
		link.setFreespeed(13.333);
		link.setCapacity(2000);
		link.setNumberOfLanes(1);
		this.network.addLink(link);
	}

	@Override
	protected void tearDown() throws Exception {
		super.tearDown();
		this.population = null;
		this.network = null;
	}

	public void testNoEvents() {

		CalcLegTimes testee = new CalcLegTimes();

		EventsManager events = EventsUtils.createEventsManager();
		events.addHandler(testee);

		// add events to handle here

		this.runTest(testee);
	}

	public void testAveraging() {

		CalcLegTimes testee = new CalcLegTimes();

		EventsManager events = EventsUtils.createEventsManager();
		events.addHandler(testee);


		LegImpl leg = new LegImpl(TransportMode.car);
		leg.setDepartureTime(Time.parseTime("07:10:00"));
		leg.setArrivalTime(Time.parseTime("07:30:00"));
		testee.handleEvent(new ActivityEndEvent(leg.getDepartureTime(), DEFAULT_PERSON_ID, DEFAULT_LINK_ID, null, "act1"));
		testee.handleEvent(new PersonDepartureEvent(leg.getDepartureTime(), DEFAULT_PERSON_ID, DEFAULT_LINK_ID, leg.getMode()));
		testee.handleEvent(new PersonArrivalEvent(leg.getArrivalTime(), DEFAULT_PERSON_ID, DEFAULT_LINK_ID, leg.getMode()));
		testee.handleEvent(new ActivityStartEvent(leg.getDepartureTime(), DEFAULT_PERSON_ID, DEFAULT_LINK_ID, null, "act2"));
		
		leg = new LegImpl(TransportMode.car);
		leg.setDepartureTime(Time.parseTime("07:00:00"));
		leg.setArrivalTime(Time.parseTime("07:10:00"));
		testee.handleEvent(new ActivityEndEvent(leg.getDepartureTime(), DEFAULT_PERSON_ID, DEFAULT_LINK_ID, null, "act2"));
		testee.handleEvent(new PersonDepartureEvent(leg.getDepartureTime(), DEFAULT_PERSON_ID, DEFAULT_LINK_ID, leg.getMode()));
		testee.handleEvent(new PersonArrivalEvent(leg.getArrivalTime(), DEFAULT_PERSON_ID, DEFAULT_LINK_ID, leg.getMode()));
		testee.handleEvent(new ActivityStartEvent(leg.getDepartureTime(), DEFAULT_PERSON_ID, DEFAULT_LINK_ID, null, "act3"));

		leg = new LegImpl(TransportMode.car);
		leg.setDepartureTime(Time.parseTime("31:12:00"));
		leg.setArrivalTime(Time.parseTime("31:22:00"));
		testee.handleEvent(new ActivityEndEvent(leg.getDepartureTime(), DEFAULT_PERSON_ID, DEFAULT_LINK_ID, null, "act3"));
		testee.handleEvent(new PersonDepartureEvent(leg.getDepartureTime(), DEFAULT_PERSON_ID, DEFAULT_LINK_ID, leg.getMode()));
		testee.handleEvent(new PersonArrivalEvent(leg.getArrivalTime(), DEFAULT_PERSON_ID, DEFAULT_LINK_ID, leg.getMode()));
		testee.handleEvent(new ActivityStartEvent(leg.getDepartureTime(), DEFAULT_PERSON_ID, DEFAULT_LINK_ID, null, "act4"));
		
		leg = new LegImpl(TransportMode.car);
		leg.setDepartureTime(Time.parseTime("30:12:00"));
		leg.setArrivalTime(Time.parseTime("30:12:01"));
		testee.handleEvent(new ActivityEndEvent(leg.getDepartureTime(), DEFAULT_PERSON_ID, DEFAULT_LINK_ID, null, "act4"));
		testee.handleEvent(new PersonDepartureEvent(leg.getDepartureTime(), DEFAULT_PERSON_ID, DEFAULT_LINK_ID, leg.getMode()));
		testee.handleEvent(new PersonArrivalEvent(leg.getArrivalTime(), DEFAULT_PERSON_ID, DEFAULT_LINK_ID, leg.getMode()));
		testee.handleEvent(new ActivityStartEvent(leg.getDepartureTime(), DEFAULT_PERSON_ID, DEFAULT_LINK_ID, null, "act5"));

		this.runTest(testee);
	}

	protected void runTest(CalcLegTimes calcLegTimes) {

		calcLegTimes.writeStats(this.getOutputDirectory() + CalcLegTimesTest.BASE_FILE_NAME);

		// actual test: compare checksums of the files
		final long expectedChecksum = CRCChecksum.getCRCFromFile(this.getInputDirectory() + CalcLegTimesTest.BASE_FILE_NAME);
		final long actualChecksum = CRCChecksum.getCRCFromFile(this.getOutputDirectory() + CalcLegTimesTest.BASE_FILE_NAME);
		assertEquals("Output files differ.", expectedChecksum, actualChecksum);
	}

}<|MERGE_RESOLUTION|>--- conflicted
+++ resolved
@@ -63,13 +63,8 @@
 		this.population = s.getPopulation();
 		Person person = PersonImpl.createPerson(DEFAULT_PERSON_ID);
 		this.population.addPerson(person);
-<<<<<<< HEAD
-		PlanImpl plan = person.createAndAddPlan(true);
+		PlanImpl plan = PersonUtils.createAndAddPlan(person, true);
 		plan.createAndAddActivity("act1", new Coord(100.0, 100.0));
-=======
-		PlanImpl plan = PersonUtils.createAndAddPlan(person, true);
-		plan.createAndAddActivity("act1", new CoordImpl(100.0, 100.0));
->>>>>>> f46a7edb
 		plan.createAndAddLeg("undefined");
 		plan.createAndAddActivity("act2", new Coord(200.0, 200.0));
 		plan.createAndAddLeg("undefined");
