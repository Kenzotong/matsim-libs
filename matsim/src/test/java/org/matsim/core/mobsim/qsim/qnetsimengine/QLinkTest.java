--- conflicted
+++ resolved
@@ -68,13 +68,9 @@
  * @author dgrether
  * @author mrieser
  */
-<<<<<<< HEAD
 
 @RunWith(Parameterized.class)
-public class QLinkTest extends MatsimTestCase {
-=======
 public final class QLinkTest extends MatsimTestCase {
->>>>>>> 0c0f2230
 
 	private final boolean isUsingFastCapacityUpdate;
 	
