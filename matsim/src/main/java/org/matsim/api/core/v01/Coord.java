/* *********************************************************************** *
 * project: org.matsim.*
 * CoordI.java
 *                                                                         *
 * *********************************************************************** *
 *                                                                         *
 * copyright       : (C) 2007 by the members listed in the COPYING,        *
 *                   LICENSE and WARRANTY file.                            *
 * email           : info at matsim dot org                                *
 *                                                                         *
 * *********************************************************************** *
 *                                                                         *
 *   This program is free software; you can redistribute it and/or modify  *
 *   it under the terms of the GNU General Public License as published by  *
 *   the Free Software Foundation; either version 2 of the License, or     *
 *   (at your option) any later version.                                   *
 *   See also COPYING, LICENSE and WARRANTY file                           *
 *                                                                         *
 * *********************************************************************** */

package org.matsim.api.core.v01;

import java.io.Serializable;

import org.matsim.core.scenario.Lockable;

/**
 * In MATSim, generally Cartesian Coordinates are used, with x increasing
 * to the right, and y increasing to the top:
 * <pre>
 *     ^
 *   y |
 *     |     x
 *   (0/0) ---->
 * </pre>
 */
public final class Coord implements Serializable, Lockable {

	private static final long serialVersionUID = 1L;

	private double x;
	private double y;
	private double z;
	private boolean hasZ = false;

	private boolean locked = false ;

	public Coord(final double x, final double y) {
		this.x = x;
		this.y = y;		
	}
	
	public Coord (final double x, final double y, final double z){
		this.x = x;
		this.y = y;
		this.z = z;
		this.hasZ = true;
	}

	public double getX() {
		return this.x;
	}
	public double getY() {
		return this.y;
	}
	
	public double getZ() {
		if(!hasZ) throw new IllegalStateException("Coord has no Z component defined.");
		return z;
	}
	
	public boolean hasZ(){
		return this.hasZ;
	}

//	public void setX(final double x) {
//		testForLocked() ;
//		this.x = x;
//	}

<<<<<<< HEAD
	public void setY(final double y) {
		this.y = y;
	}
	
	public void setZ(final double z) {
		this.z = z;
		this.hasZ = true;
	}

	public void setXY(final double x, final double y) {
		this.x = x;
		this.y = y;
	}
	
	public void setXYZ(final double x, final double y, final double z){
		this.x = x;
		this.y = y;
		this.z = z;
		this.hasZ = true;
	}
=======
//	public void setY(final double y) {
//		testForLocked() ;
//		this.y = y;
//	}

//	public void setXY(final double x, final double y) {
//		testForLocked() ;
//		this.x = x;
//		this.y = y;
//	}
>>>>>>> 0ef1b756

	@Override
	public boolean equals(final Object other) {
		if (!(other instanceof Coord)) {
			return false;
		}
		Coord o = (Coord)other;
		return ((this.x == o.getX()) && (this.y == o.getY()));
	}

	@Override
	public int hashCode() {
		// Implementation based on chapter 3 of Joshua Bloch's "Effective Java"
		long xbits = Double.doubleToLongBits(this.x);
		long ybits = Double.doubleToLongBits(this.y);
		int result = (int) (xbits ^ (xbits >>> 32));
		result = 31 * result + (int) (ybits ^ (ybits >>> 32));
		return result;
	}

	@Override
	public final String toString() {
		return "[x=" + this.x + "][y=" + this.y + "]";
	}


	@Override
	public void setLocked() {
		this.locked = true ;
	}
	private void testForLocked() {
		if ( locked ) {
			throw new RuntimeException( "Coord is locked; too late to do this.  See comments in code.") ;
		}
	}



}<|MERGE_RESOLUTION|>--- conflicted
+++ resolved
@@ -41,36 +41,40 @@
 	private double x;
 	private double y;
 	private double z;
-	private boolean hasZ = false;
 
 	private boolean locked = false ;
 
 	public Coord(final double x, final double y) {
 		this.x = x;
-		this.y = y;		
+		this.y = y;
+		this.z = Double.NEGATIVE_INFINITY;
 	}
 	
-	public Coord (final double x, final double y, final double z){
+	
+	public Coord(final double x, final double y, final double z){
+		if(z == Double.NEGATIVE_INFINITY){
+			throw new IllegalArgumentException("Double.NEGATIVE_INFINITY is an invalid elevation. " + 
+					"If you want to ignore elevation, use Coord(x, y) constructor instead.");
+		}
 		this.x = x;
 		this.y = y;
 		this.z = z;
-		this.hasZ = true;
 	}
+	
 
 	public double getX() {
 		return this.x;
 	}
+	
 	public double getY() {
 		return this.y;
 	}
 	
 	public double getZ() {
-		if(!hasZ) throw new IllegalStateException("Coord has no Z component defined.");
-		return z;
-	}
-	
-	public boolean hasZ(){
-		return this.hasZ;
+		if (this.z == Double.NEGATIVE_INFINITY){
+			throw new RuntimeException("Requesting elevation (z) without having first set it."); 
+		}
+		return this.z;
 	}
 
 //	public void setX(final double x) {
@@ -78,28 +82,6 @@
 //		this.x = x;
 //	}
 
-<<<<<<< HEAD
-	public void setY(final double y) {
-		this.y = y;
-	}
-	
-	public void setZ(final double z) {
-		this.z = z;
-		this.hasZ = true;
-	}
-
-	public void setXY(final double x, final double y) {
-		this.x = x;
-		this.y = y;
-	}
-	
-	public void setXYZ(final double x, final double y, final double z){
-		this.x = x;
-		this.y = y;
-		this.z = z;
-		this.hasZ = true;
-	}
-=======
 //	public void setY(final double y) {
 //		testForLocked() ;
 //		this.y = y;
@@ -110,7 +92,6 @@
 //		this.x = x;
 //		this.y = y;
 //	}
->>>>>>> 0ef1b756
 
 	@Override
 	public boolean equals(final Object other) {
@@ -141,6 +122,7 @@
 	public void setLocked() {
 		this.locked = true ;
 	}
+	
 	private void testForLocked() {
 		if ( locked ) {
 			throw new RuntimeException( "Coord is locked; too late to do this.  See comments in code.") ;
