--- conflicted
+++ resolved
@@ -15,31 +15,19 @@
  */
 public class IdMap<T, V> implements Map<Id<T>, V>, Iterable<V> {
 
-<<<<<<< HEAD
-	private static final int DEFAULT_SIZE = 100_000;
-	
-=======
 	private static final int INCREMENT = 100;
 	private static final float INCREMENT_FACTOR = 1.5f;
->>>>>>> 7a0dfb3c
 	private Class<T> idClass;
-	private final int sizeIncrement;
 	private int size = 0;
 	private Object[] data;
 
-
 	public IdMap(Class<T> idClass) {
-<<<<<<< HEAD
-		this(idClass, Math.max(Id.getNumberOfIds(idClass), DEFAULT_SIZE));
-=======
 		this(idClass, Math.max(Id.getNumberOfIds(idClass), INCREMENT));
->>>>>>> 7a0dfb3c
 	}
 
 	public IdMap(Class<T> idClass, int size) {
 		this.idClass = idClass;
 		this.data = new Object[size];
-		this.sizeIncrement = size;
 	}
 
 	@Override
@@ -165,12 +153,8 @@
 
 	private void ensureCapacity(int index) {
 		if (index >= this.data.length) {
-<<<<<<< HEAD
-			Object[] tmp = new Object[index + sizeIncrement];
-=======
 			int newSize = Math.max(index + INCREMENT, (int)(data.length * INCREMENT_FACTOR));
 			Object[] tmp = new Object[newSize];
->>>>>>> 7a0dfb3c
 			System.arraycopy(this.data, 0, tmp, 0, this.data.length);
 			this.data = tmp;
 		}
