--- conflicted
+++ resolved
@@ -33,6 +33,7 @@
 import org.matsim.core.mobsim.qsim.interfaces.Netsim;
 
 import java.util.ArrayList;
+import java.util.HashSet;
 import java.util.List;
 import java.util.stream.Collectors;
 
@@ -89,17 +90,11 @@
 	private void doSnapshot(final double time, VisMobsim visMobsim) {
 		if (!this.snapshotWriters.isEmpty()) {
 
-<<<<<<< HEAD
-			// apparently not paralizable
-=======
-
-
 			// this has to be single threaded somehow
->>>>>>> fe84dd70
 			var positions = visMobsim.getVisNetwork().getVisLinks().values().stream()
 					.filter(visLink -> isGenerateSnapshot(visLink.getLink()))
-					.flatMap(visLink -> visLink.getVisData().addAgentSnapshotInfo(new ArrayList<>()).stream())
-					.collect(Collectors.toList());
+					.flatMap(visLink -> visLink.getVisData().addAgentSnapshotInfo(new HashSet<>()).stream())
+					.collect(Collectors.toSet());
 
 			// We do not put non-network agents in movies.
 			// Otherwise, we would add snapshots from visMobsim.getNonNetworkAgentSnapshots() here.
