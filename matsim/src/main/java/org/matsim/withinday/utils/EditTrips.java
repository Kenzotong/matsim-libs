--- conflicted
+++ resolved
@@ -71,7 +71,7 @@
 		this.scenario = scenario;
 		this.pf = scenario.getPopulation().getFactory() ;
 		this.eventsManager = qsim.getEventsManager();
-		
+
 		for (AgentTracker tracker : (qsim.getAgentTrackers())) {
 			if (tracker instanceof TransitStopAgentTracker) {
 				transitAgentTracker = (TransitStopAgentTracker) tracker;
@@ -81,7 +81,7 @@
 		if (transitAgentTracker == null) {
 			throw new RuntimeException("no TransitStopAgentTracker found in qsim");
 		}
-		
+
 	}
 	public final Trip findCurrentTrip( MobsimAgent agent ) {
 		PlanElement pe = WithinDayAgentUtils.getCurrentPlanElement(agent) ;
@@ -120,13 +120,13 @@
 
 		if ( currentPlanElement instanceof Activity ) {
 			// we are on a stage activity.  Take it from there:
-			// TODO: this method fails with exception 
+			// TODO: this method fails with exception
 			replanCurrentTripFromStageActivity(trip, tripElementsIndex, routingMode, now, agent);
 		} else {
 			// we are on a leg
 			replanCurrentTripFromLeg(trip.getDestinationActivity(), currentPlanElement, routingMode, now, agent);
 		}
-		
+
 		if (eventsManager != null) {
 			ReplanningEvent replanningEvent = new ReplanningEvent(now, agent.getId(), "EditTrips.replanCurrentTrip");
 			eventsManager.processEvent(replanningEvent);
@@ -150,7 +150,7 @@
 		}
 		WithinDayAgentUtils.resetCaches(agent);
 	}
-	
+
 	private void replanCurrentLegWithNetworkRoute(Activity newAct, String mainMode, Leg currentLeg, double now, MobsimAgent agent) {
 		log.debug("entering replanCurrentLegWithNetworkRoute for agent" + agent.getId()) ;
 		
@@ -185,18 +185,18 @@
 
 	private void replanCurrentLegWithTransitRoute(Activity newAct, String routingMode, Leg currentLeg, double now, MobsimAgent agent) {
 		log.debug("entering replanCurrentLegWithTransitRoute for agent" + agent.getId()) ;
-		
+
 		Plan plan = WithinDayAgentUtils.getModifiablePlan(agent) ;
 		List<PlanElement> planElements = plan.getPlanElements() ;
 		Person person = plan.getPerson() ;
-		
+
 		// find current (if transit vehicle is at a stop) or next stop
-		
+
 		if (! (agent instanceof PTPassengerAgent) ) {
 			throw new RuntimeException("transit leg, but agent is not an PTPassengerAgent: not implemented! agent id: " + agent.getId());
 		}
 		PTPassengerAgent ptPassengerAgent = (PTPassengerAgent) agent;
-		
+
 		MobsimVehicle mobsimVehicle = ptPassengerAgent.getVehicle();
 		ExperimentalTransitRoute oldPtRoute = (ExperimentalTransitRoute) currentLeg.getRoute();
 
@@ -205,12 +205,12 @@
 		 * while the vehicle stops "nextStop" is the stop where the vehicle stops at.
 		 * (see AbstractTransitDriverAgent.depart() and
 		 * AbstractTransitDriverAgent.processEventVehicleArrives())
-		 * 
+		 *
 		 * So if the vehicle stops at a stop facility, driver.getNextTransitStop() will
 		 * return that stop facility and we can replan the agent from that stop facility.
 		 * gl may'19
 		 */
-		
+
 		/*
 		 * TODO: Routing with the current vehicle as a start: If the agent is currently
 		 * on a delayed bus, the router won't find that bus when looking for shortest
@@ -227,17 +227,17 @@
 		 * option). Not solving this will likely lead to change of routes without a
 		 * proper reason / some kind of oscillation between two best or at least
 		 * similarly good paths.
-		 * 
+		 *
 		 * Idea 1: Use scheduled departure time instead of real current time to keep
 		 * (delayed) bus the passenger is sitting on available from the router's
 		 * perspective. Idea 2: Use input schedule file which has real (delayed)
 		 * departure times as far as known at the time of withinday-replanning.
-		 * 
+		 *
 		 * gl may'19
 		 */
 
 		boolean wantsToLeaveStop = false ;
-		
+
 		TransitStopFacility currentOrNextStop = null;
 		List<? extends PlanElement> newTripElements = null;
 		// (1) get new trip from current position to new activity:
@@ -315,7 +315,7 @@
 		this.scenario.getPopulation().getPersonAttributes().putAttribute( agent.getId().toString(), AgentSnapshotInfo.marker, true ) ;
 		this.scenario.getPopulation().getPersons().get( agent.getId() ).getAttributes().putAttribute( AgentSnapshotInfo.marker, true ) ;
 	}
-	
+
 	/**
 	 * This assumes that all generic routes are actually teleported. There is no
 	 * apparent way to differentiate teleported legs (like typically walk, bike,
@@ -325,30 +325,30 @@
 	private void replanCurrentLegWithGenericRoute(Activity newAct, String routingMode, Leg currentLeg, double now, MobsimAgent agent) {
 
 		Plan plan = WithinDayAgentUtils.getModifiablePlan(agent) ;
-		
+
 		/*
-		 * Some TransportModes/TripRouters might have no 
-		 * StageActivityType registered, so we might need to invent a new one, add 
+		 * Some TransportModes/TripRouters might have no
+		 * StageActivityType registered, so we might need to invent a new one, add
 		 * scoring parameters and register it as StageActivityType.
-		 * 
+		 *
 		 * For the time being, we have no elegant way to access the teleportation engine
 		 * to redirect current teleportation legs after departure. So we have to let the
 		 * teleportation legs end at their originally planned destination and replan from
 		 * there.
-		 * 
-		 * It would be better to break teleportation legs at their current position in 
-		 * line with how EditTrips treats NetworkRoutes (re-route from current link 
+		 *
+		 * It would be better to break teleportation legs at their current position in
+		 * line with how EditTrips treats NetworkRoutes (re-route from current link
 		 * without stage activity rather than from originally planned destination link).
 		 * This could be done by replacing typical teleportation modes with NetworkRoutes
 		 * (e.g. bike and walk as network mode or at least teleported along a route on
 		 * the network so we would know where on that NetworkRoute they currently are.).
 		 * So only short access/egress legs would remain as teleported legs.
-		 * 
+		 *
 		 * gl may'19
 		 */
 		int currPosPlanElements = WithinDayAgentUtils.getCurrentPlanElementIndex(agent);
 		Activity nextAct = (Activity) plan.getPlanElements().get(currPosPlanElements + 1);
-		
+
 		if ( tripRouter.getStageActivityTypes().isStageActivity(nextAct.getType()) ) {
 			Trip trip = findCurrentTrip( agent ) ;
 			Facility fromFacility = FacilitiesUtils.toFacility(nextAct, scenario.getActivityFacilities());
@@ -364,10 +364,10 @@
 			 */
 			return;
 		}
-		
+
 		WithinDayAgentUtils.resetCaches(agent);
 	}
-	
+
 	private List<? extends PlanElement> newTripToNewActivity( Facility currentLocationFacility, Activity newAct, String mainMode, double now, Person person ) {
 		log.debug("entering newTripToNewActivity") ;
 
@@ -376,20 +376,20 @@
 		return tripRouter.calcRoute(mainMode, currentLocationFacility, toFacility, now, person );
 	}
 	// replan from stage activity:
-	private void replanCurrentTripFromStageActivity(Trip trip, int tripElementsIndex, 
+	private void replanCurrentTripFromStageActivity(Trip trip, int tripElementsIndex,
 			String mainMode, double now, MobsimAgent agent) {
-		
+
 		log.debug("entering replanCurrentTripFromStageActivity for agent" + agent.getId()) ;
 		
 		Plan plan = WithinDayAgentUtils.getModifiablePlan(agent) ;
 		List<PlanElement> planElements = plan.getPlanElements() ;
 		Person person = plan.getPerson() ;
-		
+
 		if ( ! ( trip.getTripElements().get(tripElementsIndex) instanceof Activity) ) {
 			throw new RuntimeException("Expected a stage activity as current plan element");
 		}
 		Activity currentStageActivity = (Activity) trip.getTripElements().get(tripElementsIndex);
-		
+
 		// (1) get new trip from current position to new activity:
 		Facility currentLocationFacility = FacilitiesUtils.toFacility(currentStageActivity, scenario.getActivityFacilities());
 		List<? extends PlanElement> newTripElements = newTripToNewActivity(currentLocationFacility, trip.getDestinationActivity(), mainMode,
@@ -413,7 +413,7 @@
 			planElements.add( pos + ijk, newTripElements.get(ijk) ) ;
 		}
 		WithinDayAgentUtils.resetCaches(agent);
-		
+
 	}
 	public static boolean insertEmptyTrip( Plan plan, Activity fromActivity, Activity toActivity, String mainMode, PopulationFactory pf ) {
 		List<Leg> list = Collections.singletonList( pf.createLeg( mainMode ) ) ;
@@ -515,10 +515,10 @@
 			act.setMaximumDuration(0.0);
 			newPlanElementsAfterMerge.add(act);
 			// it is not clear which mode a walk leg should have here in between two modes
-			
+
 			// TODO infill leg from pt stop to start of other mode necessary? Or automatically produced while routing new mode from pt stop facility?
-			
-			
+
+
 			for (int ijk = 0; ijk < newTrip.size(); ijk++) {
 				newPlanElementsAfterMerge.add(newPlanElementsAfterMerge.size(), newTrip.get(ijk));
 			}
@@ -570,7 +570,7 @@
 			return newPlanElementsAfterMerge;
 		}
 	}
-	
+
 	private boolean transitRouteLaterStopsAt(Id<TransitLine> lineId, Id<TransitRoute> routeId,
 			Id<TransitStopFacility> currentStopId, Id<TransitStopFacility> egressStopId) {
 		boolean afterCurrentStop = false;
@@ -584,7 +584,7 @@
 		}
 		return false;
 	}
-	
+
 	// static methods:
 	/**
 	 * In contrast to the other replanFutureLegRoute(...) method, the leg at the given index is replaced
@@ -592,12 +592,8 @@
 	 * and pt_interaction activities.  
 	 */
 	@Deprecated // prefer the non-static methods
-<<<<<<< HEAD
-	public static boolean replanFutureTrip( Trip trip, Plan plan, String routingMode, double departureTime, TripRouter tripRouter, Scenario scenario) {
-=======
 	public static List<? extends PlanElement> replanFutureTrip(Trip trip, Plan plan, String routingMode,
 			double departureTime, TripRouter tripRouter, Scenario scenario) {
->>>>>>> 7f488e54
 		Person person = plan.getPerson();
 
 		Facility fromFacility = FacilitiesUtils.toFacility(trip.getOriginActivity(), scenario.getActivityFacilities());
@@ -612,7 +608,7 @@
 
 	/**
 	 * Convenience method, to be consistent with earlier syntax. kai, may'16
-	 * 
+	 *
 	 * @param trip
 	 * @param plan
 	 * @param mainMode
@@ -621,15 +617,9 @@
 	 * @param scenario
 	 */
 	@Deprecated // prefer the non-static methods
-<<<<<<< HEAD
-	public static boolean relocateFutureTrip(Trip trip, Plan plan, String mainMode, double departureTime,
-			TripRouter tripRouter, Scenario scenario) {
-		return replanFutureTrip(trip, plan, mainMode, departureTime, tripRouter, scenario);
-=======
 	public static List<? extends PlanElement> relocateFutureTrip(Trip trip, Plan plan, String mainMode,
 			double departureTime, TripRouter tripRouter, Scenario scenario) {
 		return replanFutureTrip(trip, plan, mainMode, departureTime, tripRouter, scenario );
->>>>>>> 7f488e54
 	}
 
 	public StageActivityTypes getStageActivities() {
