--- conflicted
+++ resolved
@@ -95,16 +95,6 @@
 
 		for (Trip oldTrip : trips) {
 			final String routingMode = TripStructureUtils.identifyMainMode( oldTrip.getTripElements() );
-<<<<<<< HEAD
-//			log.debug( "about to call TripRouter with routingMode=" + routingMode ) ;
-			final List<? extends PlanElement> newTrip =
-					tripRouter.calcRoute(
-							routingMode,
-						  FacilitiesUtils.toFacility( oldTrip.getOriginActivity(), facilities ),
-						  FacilitiesUtils.toFacility( oldTrip.getDestinationActivity(), facilities ),
-							calcEndOfActivity( oldTrip.getOriginActivity() , plan, tripRouter.getConfig() ),
-							plan.getPerson() );
-=======
 			timeTracker.addActivity(oldTrip.getOriginActivity());
 			
 			if (log.isDebugEnabled()) log.debug("about to call TripRouter with routingMode=" + routingMode);
@@ -117,7 +107,6 @@
 					oldTrip.getTripAttributes() //
 			);
 			
->>>>>>> 7a0dfb3c
 			putVehicleFromOldTripIntoNewTripIfMeaningful(oldTrip, newTrip);
 			TripRouter.insertTrip(
 					plan, 
