/* *********************************************************************** *
 * project: org.matsim.*
 * RoutingHandler.java
 *                                                                         *
 * *********************************************************************** *
 *                                                                         *
 * copyright       : (C) 2012 by the members listed in the COPYING,        *
 *                   LICENSE and WARRANTY file.                            *
 * email           : info at matsim dot org                                *
 *                                                                         *
 * *********************************************************************** *
 *                                                                         *
 *   This program is free software; you can redistribute it and/or modify  *
 *   it under the terms of the GNU General Public License as published by  *
 *   the Free Software Foundation; either version 2 of the License, or     *
 *   (at your option) any later version.                                   *
 *   See also COPYING, LICENSE and WARRANTY file                           *
 *                                                                         *
 * *********************************************************************** */
package org.matsim.core.router;

import java.util.ArrayList;
import java.util.Collections;
import java.util.HashMap;
import java.util.LinkedHashMap;
import java.util.List;
import java.util.Map;
import java.util.Set;

import org.apache.log4j.Logger;
import org.matsim.api.core.v01.population.Activity;
import org.matsim.api.core.v01.population.Leg;
import org.matsim.api.core.v01.population.Person;
import org.matsim.api.core.v01.population.Plan;
import org.matsim.api.core.v01.population.PlanElement;
import org.matsim.core.api.internal.MatsimExtensionPoint;
import org.matsim.core.config.Config;
import org.matsim.core.gbl.Gbl;
import org.matsim.core.population.PopulationUtils;
import org.matsim.core.utils.misc.Time;
import org.matsim.facilities.Facility;

import javax.inject.Inject;
import javax.inject.Provider;

/**
 * Class acting as an intermediate between clients needing to
 * compute routes and all registered {@link RoutingModule}s.
 * It provides convenience methods to route an individual trip with
 * a desired mode or to identify trips.
 * <p></p>
 *
 * See {@link tutorial.programming.ownMobsimAgentUsingRouter.RunOwnMobsimAgentUsingRouterExample} for an example
 * how to use this API from your own code.
 * See {@link tutorial.programming.example12PluggableTripRouter.RunPluggableTripRouterExample} and {@link tutorial.programming.example13MultiStageTripRouting.RunTeleportationMobsimWithCustomRoutingExample} for examples
 * how to extend or replace this behavior with your own.
 *
 * @author thibautd
 */
public final class TripRouter implements MatsimExtensionPoint {
	private static final Logger log = Logger.getLogger(TripRouter.class );

	private final Map<String, RoutingModule> routingModules = new HashMap<>();
<<<<<<< HEAD
=======

	private MainModeIdentifier mainModeIdentifier = new MainModeIdentifierImpl();
>>>>>>> 68d5dadd
	private final FallbackRoutingModule fallbackRoutingModule;

	private Config config;
	// (I need the config in the PlanRouter to figure out activity end times. And since the PlanRouter is not
	// injected, I cannot get it there directly.  kai, oct'17)

	public static final class Builder {
		private final Config config;
		private FallbackRoutingModule fallbackRoutingModule = new FallbackRoutingModuleDefaultImpl() ;
		private Map<String, Provider<RoutingModule>> routingModuleProviders = new LinkedHashMap<>() ;
		public Builder( Config config ) {
			this.config = config ;
		}
		public Builder setRoutingModule(String mainMode, RoutingModule routingModule ) {
			// the initial API accepted routing modules.  injection, however, takes routing module providers.  (why?)
			// trying to bring these two into line here.  maybe some other approach would be preferred, don't know.  kai, jun'18
			this.routingModuleProviders.put( mainMode, new Provider<RoutingModule>(){
				@Override public RoutingModule get() {
					return routingModule ;
				}
			} ) ;
			return this ;
		}
		public TripRouter build() {
			return new TripRouter( routingModuleProviders, config, fallbackRoutingModule ) ;
		}
	}

//	@Deprecated // use the Builder instead.  kai, oct'17
//	public TripRouter() {}
//	// yyyyyy I guess this is meant as a way to create the trip router without injection, and to set its internals afterwards.  But
//	// is it so sensible to have this in this way?  The injection stuff states that the material is immutable after injection; here we introduce a
//	// way to get around that again, and even to change the injected material later.
//	// I would expect a Builder instead.
//	// kai, sep'16

	@Inject
	TripRouter( Map<String, Provider<RoutingModule>> routingModuleProviders, Config config,
			FallbackRoutingModule fallbackRoutingModule ) {
		this.fallbackRoutingModule = fallbackRoutingModule;

		for (Map.Entry<String, Provider<RoutingModule>> entry : routingModuleProviders.entrySet()) {
			setRoutingModule(entry.getKey(), entry.getValue().get());
		}
		this.config = config ;
	}

	// /////////////////////////////////////////////////////////////////////////
	// constructors
	// /////////////////////////////////////////////////////////////////////////

	// /////////////////////////////////////////////////////////////////////////
	// setters / getters
	// /////////////////////////////////////////////////////////////////////////
	/**
	 * Sets the {@link RoutingModule} to use for the given (main) mode.
	 * @param mainMode the mode
	 * @param module the module to use with this mode
	 * @return the previously registered {@link RoutingModule} for this mode if any, null otherwise.
	 */
	@Deprecated // use the Builder instead.  kai, oct'17
	/* package-private */ RoutingModule setRoutingModule(
			final String mainMode,
			final RoutingModule module) {
		RoutingModule old = routingModules.put( mainMode , module );

		return old;
	}

	public RoutingModule getRoutingModule(final String mainMode) {
		return routingModules.get( mainMode );
	}

	public Set<String> getRegisteredModes() {
		return Collections.unmodifiableSet( routingModules.keySet() );
	}

	// /////////////////////////////////////////////////////////////////////////
	// Handling methods
	// /////////////////////////////////////////////////////////////////////////
	/**
	 * Routes a trip between the given O/D pair, with the given main mode.
	 *
	 * @param mainMode the main mode for the trip
	 * @param fromFacility a {@link Facility} representing the departure location
	 * @param toFacility a {@link Facility} representing the arrival location
	 * @param departureTime the departure time
	 * @param person the {@link Person} to route
	 * @return a list of {@link PlanElement}, in proper order, representing the trip.
	 *
	 * @throws UnknownModeException if no RoutingModule is registered for the
	 * given mode.
	 */
	public synchronized List<? extends PlanElement> calcRoute(
			final String mainMode,
			final Facility fromFacility,
			final Facility toFacility,
			final double departureTime,
			final Person person) {
		// I need this "synchronized" since I want mobsim agents to be able to call this during the mobsim.  So when the
		// mobsim is multi-threaded, multiple agents might call this here at the same time.  kai, nov'17

		Gbl.assertNotNull( fromFacility );
		Gbl.assertNotNull( toFacility );

		RoutingModule module = routingModules.get( mainMode );

		if (module != null) {
			List<? extends PlanElement> trip =
					module.calcRoute(
						fromFacility,
						toFacility,
						departureTime,
						person);

			if ( trip == null ) {
				trip = fallbackRoutingModule.calcRoute( fromFacility, toFacility, departureTime, person ) ;
			}
			for (Leg leg: TripStructureUtils.getLegs(trip)) {
				TripStructureUtils.setRoutingMode(leg, mainMode);
			}
			return trip;
		}

		throw new UnknownModeException( "unregistered main mode |"+mainMode+"|: does not pertain to "+routingModules.keySet() );
	}

	public static class UnknownModeException extends RuntimeException {
		private UnknownModeException(
				final String msg) {
			super( msg );
		}
	}

	// /////////////////////////////////////////////////////////////////////////
	// public static convenience methods.
	// /////////////////////////////////////////////////////////////////////////
	/**
	 * Helper method, that can be used to compute start time of legs.
	 * (it is also used internally).
	 * It is provided here, because such an operation is mainly useful for routing,
	 * but it may be externalized in a "util" class...
	 * @param config TODO
	 */
	public static double calcEndOfPlanElement(
			final double now,
			final PlanElement pe, Config config) {

		if (Time.isUndefinedTime(now)) {
			throw new RuntimeException("got undefined now to update with plan element" + pe);
		}

		if (pe instanceof Activity) {
			Activity act = (Activity) pe;
			return PopulationUtils.decideOnActivityEndTime(act, now, config ) ;
		}
		else {
//			// take travel time from route if possible
//			Route route = ((Leg) pe).getRoute();
//			double travelTime = route != null ? route.getTravelTime() : Time.getUndefinedTime();
//
//			// travel time from leg will override this
//			travelTime = Time.isUndefinedTime(travelTime) ? ((Leg) pe).getTravelTime() : travelTime;
//
//			// if still undefined, assume zero:
//			return now + (Time.isUndefinedTime(travelTime) ? 0 : travelTime);

			// replace above by already existing centralized method.  Which, however, does less hedging, and prioritizes route ttime over leg ttime.  Let's run the tests ...

			double ttime = PopulationUtils.decideOnTravelTimeForLeg( (Leg) pe );
			if ( Time.isUndefinedTime( ttime ) ) {
				ttime = 0. ;
			}
			return now + ttime;
		}
	}

	/**
	 * Inserts a trip between two activities in the sequence of plan elements
	 * returned by the {@link Plan#getPlanElements()} method of a plan. Note
	 * that the plan will be modified only if the returned list is the internal
	 * reference!
	 * <p></p>
	 * Note that this methods returns a unique solution because it expects the activity object references as arguments, which are unique.
	 *
	 * @param plan the plan to modify
	 * @param origin the activity to use as origin. It must be a member of the list of plan elements.
	 * @param trip the trip to insert
	 * @param destination the destination activity. It must be a member of the list.
	 * @return the "old trip": the sequence of plan elements originally existing between the origin and the destination
	 */
	public static List<PlanElement> insertTrip(
			final Plan plan,
			final Activity origin,
			final List<? extends PlanElement> trip,
			final Activity destination) {
		return insertTrip(
				plan.getPlanElements(),
				origin,
				trip,
				destination);
	}

	/**
	 * Inserts a trip between two activities in a sequence of plan elements.
	 * <p></p>
	 * Note that this methods returns a unique solution because it expects the activity object references as arguments, which are unique.
	 * @param plan the sequence of plan elements to modify
	 * @param origin the activity to use as origin. It must be a member of the list of plan elements.
	 * @param trip the trip to insert
	 * @param destination the destination activity. It must be a member of the list.
	 * @return the "old trip": the sequence of plan elements originally existing between the origin and the destination
	 */
	public static List<PlanElement> insertTrip(
			final List<PlanElement> plan,
			final Activity origin,
			final List<? extends PlanElement> trip,
			final Activity destination) {
		int indexOfOrigin = -1;
		int indexOfDestination = -1;

		// search the trip
		int currentIndex = 0;
		for (PlanElement pe : plan) {
			if (pe == origin) {
				indexOfOrigin = currentIndex;
			}
			if (pe == destination) {
				indexOfDestination = currentIndex;
				if (indexOfDestination < indexOfOrigin ) {
					throw new RuntimeException(
							"destination "+destination+" found before origin "+
							origin+" in "+plan );
				}
				break;
			}
			currentIndex++;
		}

		// check validity
		if (indexOfOrigin < 0) {
			throw new RuntimeException( "could not find origin "+origin+" in "+plan );
		}
		if (indexOfDestination < 0) {
			throw new RuntimeException( "could not find destination "+destination+" in "+plan );
		}

		// replace the trip and return the former one
		List<PlanElement> seq = plan.subList( indexOfOrigin + 1 , indexOfDestination );
		List<PlanElement> oldTrip = new ArrayList<>( seq );
		seq.clear();
		assert trip != null;
		seq.addAll( trip );

		return oldTrip;
	}

	public Config getConfig() {
		return config;
	}

	public static String getFallbackMode(String transportMode) {
		return transportMode + FallbackRoutingModuleDefaultImpl._fallback;
	}

	public static boolean isFallbackMode(String mode) {
		return mode.endsWith(FallbackRoutingModuleDefaultImpl._fallback);
	}
}
<|MERGE_RESOLUTION|>--- conflicted
+++ resolved
@@ -61,11 +61,6 @@
 	private static final Logger log = Logger.getLogger(TripRouter.class );
 
 	private final Map<String, RoutingModule> routingModules = new HashMap<>();
-<<<<<<< HEAD
-=======
-
-	private MainModeIdentifier mainModeIdentifier = new MainModeIdentifierImpl();
->>>>>>> 68d5dadd
 	private final FallbackRoutingModule fallbackRoutingModule;
 
 	private Config config;
