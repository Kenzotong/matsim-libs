--- conflicted
+++ resolved
@@ -91,12 +91,7 @@
 	 * @param preProcessData The pre-process data (containing the landmarks etc.).
 	 * @param timeFunction Calculates the travel time on links.
 	 */
-<<<<<<< HEAD
-	public AStarLandmarks(final Network network, final PreProcessLandmarks preProcessData, final TravelTime timeFunction) {
-=======
-	AStarLandmarks(final Network network, final PreProcessLandmarks preProcessData,
-			final TravelTime timeFunction) {
->>>>>>> 7e84423e
+	AStarLandmarks(final Network network, final PreProcessLandmarks preProcessData, final TravelTime timeFunction) {
 		this(network, preProcessData, preProcessData.getCostFunction(), timeFunction, 1);
 	}
 
