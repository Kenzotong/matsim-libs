/* *********************************************************************** *
 * project: org.matsim.*
 * TripStructureUtils.java
 *                                                                         *
 * *********************************************************************** *
 *                                                                         *
 * copyright       : (C) 2013 by the members listed in the COPYING,        *
 *                   LICENSE and WARRANTY file.                            *
 * email           : info at matsim dot org                                *
 *                                                                         *
 * *********************************************************************** *
 *                                                                         *
 *   This program is free software; you can redistribute it and/or modify  *
 *   it under the terms of the GNU General Public License as published by  *
 *   the Free Software Foundation; either version 2 of the License, or     *
 *   (at your option) any later version.                                   *
 *   See also COPYING, LICENSE and WARRANTY file                           *
 *                                                                         *
 * *********************************************************************** */
package org.matsim.core.router;

import java.util.ArrayList;
import java.util.Collection;
import java.util.Collections;
import java.util.List;
import java.util.Set;
import java.util.function.Predicate;

import org.apache.log4j.Logger;
import org.matsim.api.core.v01.Id;
import org.matsim.api.core.v01.population.Activity;
import org.matsim.api.core.v01.population.Leg;
import org.matsim.api.core.v01.population.Plan;
import org.matsim.api.core.v01.population.PlanElement;
import org.matsim.core.config.groups.PlanCalcScoreConfigGroup;
import org.matsim.core.gbl.Gbl;

/**
 * Helps to work on plans with complex trips.
 * It provides convenience methods to get only the non-dummy activities
 * or the information about trips, in a way hopefully clean and useful.
 * <br>
 * The collections returned by this class are immutable.
 * <br>
 * Two versions of the methods are provided, working on {@link Plan}s
 * or lists of {@link PlanElement}s.
 * <br>
 * The methods require {@link StageActivityHandling} as a parameter,
 * which is used to decide whether dummy activities such as pt interaction should be
 * handled like normal activities or ignored.
 *
 * @author thibautd
 */
public final class TripStructureUtils {
	private static final Logger log = Logger.getLogger(TripStructureUtils.class);

	public enum StageActivityHandling { StagesAsNormalActivities, ExcludeStageActivities };

	private TripStructureUtils() {}

	// also need this for plain old fashioned legs.  kai
	public static List<Leg> getLegs(final Plan plan) {
		return getLegs( plan.getPlanElements() );
	}

	public static List<Leg> getLegs( final List<? extends PlanElement> planElements ) {
		final List<Leg> legs = new ArrayList<>();

		for (PlanElement pe : planElements) {
			if ( !(pe instanceof Leg) ) continue;
			legs.add( (Leg) pe );
		}

		// it is not backed to the plan: fail if try to modify
		return Collections.unmodifiableList( legs );
	}

	public static List<Activity> getActivities(
			final Plan plan,
			final StageActivityHandling stageActivityHandling) {
		return getActivities(
				plan.getPlanElements(),
				stageActivityHandling);
	}

	public static List<Activity> getActivities(
			final List<? extends PlanElement> planElements,
			final StageActivityHandling stageActivityHandling) {
		final List<Activity> activities = new ArrayList<>();

		for (PlanElement pe : planElements) {
			if ( !(pe instanceof Activity) ) continue;
			final Activity act = (Activity) pe;

			switch (stageActivityHandling) {
				case StagesAsNormalActivities:
					activities.add(act);
					break;
				case ExcludeStageActivities:
					if (!(StageActivityTypeIdentifier.isStageActivity(act.getType()))) {
						activities.add(act);
					}
					break;
				default:
					throw new RuntimeException(Gbl.NOT_IMPLEMENTED);
			}
		}

		// it is not backed to the plan: fail if try to modify
		return Collections.unmodifiableList( activities );
	}

	public static List<Trip> getTrips( final Plan plan) {
		return getTrips( plan.getPlanElements());
	}

	// for contrib socnetsim only
	// I think now that we should actually keep this.  kai, jan'20
	@Deprecated
	public static List<Trip> getTrips( final Plan plan, final Predicate<String> isStageActivity) {
		return getTrips( plan.getPlanElements(), isStageActivity);
	}

	public static List<Trip> getTrips( final List<? extends PlanElement> planElements) {
		return getTrips(planElements, TripStructureUtils::isStageActivityType ) ;
	}

	// for contrib socnetsim only
	// I think now that we should actually keep this.  kai, jan'20
	@Deprecated
	public static List<Trip> getTrips(
			final List<? extends PlanElement> planElements,
			final Predicate<String> isStageActivity ) {
		final List<Trip> trips = new ArrayList<>();

		int originActivityIndex = -1;
		int currentIndex = -1;
		for (PlanElement pe : planElements) {
			currentIndex++;

			if ( !(pe instanceof Activity) ) continue;
			final Activity act = (Activity) pe;

//			if (StageActivityTypeIdentifier.isStageActivity( act.getType() ) || stageActivityTypes.contains( act.getType() )) continue;
//			if (StageActivityTypeIdentifier.isStageActivity( act.getType() ) || isStageActivity.test( act.getType() )) continue;
			// I I don't like the || (= "or").  If I want to identify subtrips, then I want to put in a reduced number of stage
			// activities!!!!  kai, jan'20
			if ( isStageActivity.test( act.getType() ) ) {
				continue;
			}

			if ( currentIndex - originActivityIndex > 1 ) {
				// which means, if I am understanding this right, that two activities without a leg in between will not be considered
				// a trip.  

				trips.add( new Trip(
						(Activity) planElements.get( originActivityIndex ),
						// do not back the list by the list in the plan:
						// according to the documentation, this would result
						// in an undefined behavior if the full sequence was modified
						// (for instance by modifying another trip)
						Collections.unmodifiableList(
								new ArrayList<>(
										planElements.subList(
												originActivityIndex + 1,
												currentIndex))),
						act ) );
			}

			originActivityIndex = currentIndex;
		}

		return Collections.unmodifiableList( trips );
	}

	public static Collection<Subtour> getSubtours( final Plan plan) {
		return getSubtours( plan.getPlanElements() );
	}

	/**
	 * Gives access to a list of the subtours in the plan.
	 * A subtour is undestood as the smallest sequence of trips starting
	 * and ending at the same location (known as anchor point).
	 * <br>
	 * The subtour structure is a tree: a subtour may have a father subtour,
	 * understood as the smallest subtour containing it, and children subtours,
	 * which are the "biggest" subtours it contains (ie the subtours it is the father
	 * of).
	 * Methods are provided to get or all the trips between the two anchor activities,
	 * or just the trips not being part of any child subtour.
	 * <br>
	 * In case of "open" plans (which do not end by a subtour), one of the
	 * {@link Subtour} objects contains a non-circular sequence of Trips
	 * (ie it is not a subtour according to the definition above).
	 * In this case, the {@link Subtour#isClosed()} method returns false.
	 * <br>
	 * The order of iteration of the returned collection should not be considered
	 * as significant, nor even stable facing refactorings.
	 * <br>
	 * It is able to handle non-strict act/leg sequence and complex trips;
	 * in case of successive activities not being located at the same location
	 * (that is, if the origin of a trip is not the destination of the preceding
	 * trip), an exception will be thrown.
	 *
	 * @throws RuntimeException if the Trip sequence has inconsistent location
	 * sequence
	 */
	public static Collection<Subtour> getSubtours( final List<? extends PlanElement> planElements) {
<<<<<<< HEAD
		return getSubtours(planElements, anyType -> false );
=======
		return getSubtours(planElements, TripStructureUtils::isStageActivityType );
>>>>>>> 243f0f20
	}

	// for contrib socnetsim only
	// I think now that we should actually keep this.  kai, jan'20
	@Deprecated
	public static Collection<Subtour> getSubtours( final Plan plan, final Predicate<String> isStageActivity) {
		return getSubtours( plan.getPlanElements(), isStageActivity );
	}

	// for contrib socnetsim only
	// I think now that we should actually keep this.  kai, jan'20
	@Deprecated
	public static Collection<Subtour> getSubtours(
<<<<<<< HEAD
            final List<? extends PlanElement> planElements,
            final Predicate<String> isStageActivity ) {
=======
			final List<? extends PlanElement> planElements,
			final Predicate<String> isStageActivity ) {
>>>>>>> 243f0f20
		final List<Subtour> subtours = new ArrayList<>();

		Id<?> destinationId = null;
		final List<Id<?>> originIds = new ArrayList<>();
		final List<Trip> trips = getTrips( planElements, isStageActivity );
		final List<Trip> nonAllocatedTrips = new ArrayList<>( trips );
		for (Trip trip : trips) {
			final Id<?> originId;
			//use facilities if available
			if (trip.getOriginActivity().getFacilityId()!=null ) {
				originId = trip.getOriginActivity().getFacilityId();
			} else {
				originId = trip.getOriginActivity().getLinkId();
			}

			if ( originId == null ) {
				throw new NullPointerException( "Both facility id and link id for origin activity "+trip.getOriginActivity()+
										" are null!" );
			}

			if (destinationId != null && !originId.equals( destinationId )) {
				throw new RuntimeException( "unconsistent trip location sequence: "+destinationId+" != "+originId );
			}

			if (trip.getDestinationActivity().getFacilityId()!=null ) {
				destinationId = trip.getDestinationActivity().getFacilityId();
			} else {
				destinationId = trip.getDestinationActivity().getLinkId();
			}

			if ( destinationId == null ) {
				throw new NullPointerException( "Both facility id and link id for destination activity "+trip.getDestinationActivity()+
										" are null!" );
			}

			originIds.add( originId );

			if (originIds.contains( destinationId )) {
				// end of a subtour
				final int subtourStartIndex = originIds.lastIndexOf( destinationId );
				final int subtourEndIndex = originIds.size();

				final List<Trip> subtour = new ArrayList<>( trips.subList( subtourStartIndex , subtourEndIndex ) );
				nonAllocatedTrips.removeAll( subtour );

				// do not consider the locations visited in finished subtours
				// as possible anchor points
				for (int i=subtourStartIndex; i < subtourEndIndex; i++) {
					originIds.set( i , null );
				}

				addSubtourAndUpdateParents(
						subtours,
						new Subtour(
								subtourStartIndex,
								subtourEndIndex,
								subtour,
								true) );
			}
		}

		if (nonAllocatedTrips.size() != 0) {
			// "open" plan: the root is the sequence of all trips,
			// even if it is not closed
			addSubtourAndUpdateParents(
					subtours,
					new Subtour(
							0,
							trips.size(),
							new ArrayList<>( trips ),
							false));
		}

		return Collections.unmodifiableList( subtours );
	}

	private static void addSubtourAndUpdateParents(
			final List<Subtour> subtours,
			final Subtour newSubtour) {
		// the parent of a subtour is the first found enclosing subtour
		for (Subtour existingSubtour : subtours) {
			if ( existingSubtour.parent != null ) continue;
			if ( existingSubtour.startIndex < newSubtour.startIndex ) continue;
			if ( existingSubtour.endIndex < newSubtour.startIndex ) continue;

			// the trips are parsed in sequence, so it is not possible
			// that a existing subtour contains elements later than the
			// end of the new subtour.
			assert existingSubtour.startIndex < newSubtour.endIndex;
			assert existingSubtour.endIndex <= newSubtour.endIndex;

			existingSubtour.parent = newSubtour;
			newSubtour.children.add( existingSubtour );
		}
		subtours.add( newSubtour );
	}

	/**
	 * @param trip
	 * @return the departure time of the first leg of the trip
	 */
	public static double getDepartureTime(Trip trip) {
		// does this always make sense?
		Leg leg = (Leg) trip.getTripElements().get(0);
		return leg.getDepartureTime();
	}

	/**
	 * Represents a trip, that is, the longest sequence of
	 * {@link PlanElement}s consisting only of legs and "dummy"
	 * activities.
	 * <br>
	 * It also provides the references of the {@link Activity}s
	 * just before and after the trip (origin and destination),
	 * for convenience.
	 */
	public final static class Trip {
		private final Activity originActivity;
		private final Activity destinationActivity;
		private final List<PlanElement> trip;
		private final List<Leg> legs;

		Trip( 	final Activity originActivity,
			     final List<PlanElement> trip,
			     final Activity destinationActivity) {
			this.originActivity = originActivity;
			this.trip = trip;
			this.legs = extractLegs( trip );
			this.destinationActivity = destinationActivity;
		}

		private static List<Leg> extractLegs( final List<PlanElement> trip ) {
			final List<Leg> legs = new ArrayList<>();

			for (PlanElement pe : trip) {
				if ( pe instanceof Leg ) {
					legs.add( (Leg) pe );
				}
			}

			return Collections.unmodifiableList( legs );
		}

		public Activity getOriginActivity() {
			return originActivity;
		}

		public Activity getDestinationActivity() {
			return destinationActivity;
		}

		public List<PlanElement> getTripElements() {
			return trip;
		}

		public List<Leg> getLegsOnly() {
			return legs;
		}

		@Override
		public String toString() {
			return "{Trip: origin="+originActivity+"; "+
					       "trip="+trip+"; "+
					       "destination="+destinationActivity+"}";
		}

		@Override
		public boolean equals(final Object other) {
			if ( !(other instanceof Trip) ) return false;

			final Trip otherTrip = (Trip) other;
			return otherTrip.originActivity.equals( originActivity ) &&
					       otherTrip.trip.equals( trip ) &&
					       otherTrip.destinationActivity.equals( destinationActivity );
		}

		@Override
		public int hashCode() {
			return originActivity.hashCode() + trip.hashCode() + destinationActivity.hashCode();
		}
	}

	public static final class Subtour {
		// this is used at construction to find parents,
		// but I do not think this should be made accessible from outside.
		// I even think it should be stored somewhere else.
		// td, feb.13
		private final int startIndex;
		private final int endIndex;

		private final List<Trip> trips;
		private final boolean isClosed;
		Subtour parent = null;
		final List<Subtour> children = new ArrayList<>();

		// for tests
		Subtour(final List<Trip> trips, final boolean isClosed) {
			this( -1 , -1 , trips , isClosed );
		}

		private Subtour(final int startIndex,
				final int endIndex,
				final List<Trip> trips,
				final boolean isClosed) {
			this.startIndex = startIndex;
			this.endIndex = endIndex;
			this.trips = Collections.unmodifiableList( trips );
			this.isClosed = isClosed;
		}

		public List<Trip> getTrips() {
			return trips;
		}

		public List<Trip> getTripsWithoutSubSubtours() {
			final List<Trip> list = new ArrayList<>();

			for (Trip t : trips) {
				boolean isInChildSt = false;
				for (Subtour child : children) {
					if ( child.contains( t ) ) {
						isInChildSt = true;
						break;
					}
				}

				if ( !isInChildSt ) {
					list.add( t );
				}
			}

			return list;
		}

		private boolean contains(final Trip t) {
			return trips.contains( t );
		}

		public Subtour getParent() {
			return this.parent;
		}

		public Collection<Subtour> getChildren() {
			return Collections.unmodifiableList( children );
		}

		public boolean isClosed() {
			return isClosed;
		}

		@Override
		public boolean equals(final Object other) {
			if (other == null) return false;
			if ( !other.getClass().equals( getClass() ) ) return false;
			final Subtour s = (Subtour) other;
			return s.trips.equals( trips ) &&
					       areChildrenCompatible( children , s.children ) &&
					       (s.parent == null ? parent == null : s.parent.equals( parent )) &&
					       (s.isClosed == isClosed);
		}

		private static boolean areChildrenCompatible(
				final List<Subtour> children2,
				final List<Subtour> children3) {
			if ( children2.size() != children3.size() ) return false;

			// should check more, but risk of infinite recursion...

			return true;
		}

		@Override
		public int hashCode() {
			return trips.hashCode();
		}

		@Override
		public String toString() {
			return "Subtour: "+trips.toString();
		}
	}

	@Deprecated // use findTripAtPlanElement(...) instead.
	public static Trip findCurrentTrip( PlanElement pe, Plan plan ) {
		return findTripAtPlanElement( pe, plan ) ;
	}

	public static Trip findTripAtPlanElement( PlanElement currentPlanElement, Plan plan ){
		return findTripAtPlanElement( currentPlanElement, plan, TripStructureUtils::isStageActivityType ) ;
	}
	public static Trip findTripAtPlanElement( PlanElement currentPlanElement, Plan plan, Predicate<String> isStageActivity ) {
		if ( currentPlanElement instanceof Activity ) {
//			Gbl.assertIf( StageActivityTypeIdentifier.isStageActivity( ((Activity)currentPlanElement).getType() ) ) ;
			Gbl.assertIf( isStageActivity.test( ((Activity)currentPlanElement).getType() ) ) ;
		}
		List<Trip> trips = getTrips(plan.getPlanElements(), isStageActivity) ;
		for ( Trip trip : trips ) {
			int index = trip.getTripElements().indexOf( currentPlanElement ) ;
			if ( index != -1 ) {
				return trip ;
			}
		}
		return null ;
	}

	public static Trip findTripEndingAtActivity(Activity activity, Plan plan) {
		Gbl.assertIf( ! StageActivityTypeIdentifier.isStageActivity( activity.getType()) ) ;
		List<Trip> trips = getTrips(plan.getPlanElements()) ;
		for ( Trip trip : trips ) {
			if ( activity.equals( trip.getDestinationActivity() ) ) {
				return trip;
			}
		}
		return null ;
	}

	public static Trip findTripStartingAtActivity( final Activity activity, final Plan plan ) {
		Gbl.assertIf( ! StageActivityTypeIdentifier.isStageActivity( activity.getType()) ) ;
		List<Trip> trips = getTrips( plan ) ;
		for ( Trip trip : trips ) {
			if ( trip.getOriginActivity().equals( activity ) ) {
				return trip ;
			}
		}
		return null ;
	}

	public static String getRoutingMode(Leg leg) {
		return (String) leg.getAttributes().getAttribute("routingMode");
	}

	public static void setRoutingMode(Leg leg, String mode) {
		if ( mode != null ){
			leg.getAttributes().putAttribute( "routingMode", mode );
		} else {
			leg.getAttributes().removeAttribute(  "routingMode" ) ;
		}
	}

	@Deprecated // if we make the routing mode identifier replaceable via Guice/Inject, we should return that one here or get rid of the method
	public static MainModeIdentifier getRoutingModeIdentifier() {
		return new RoutingModeMainModeIdentifier();
	}

	public static String identifyMainMode( final List<? extends PlanElement> tripElements) {
		// first try the routing mode:
		String mode = TripStructureUtils.getRoutingMode(((Leg) tripElements.get( 0 )));
		// else see if trip has only one leg, if so, use that mode (situation after initial demand generation)
		if ( mode == null && tripElements.size()==1 ) {
			mode = ((Leg) tripElements.get(0)).getMode() ;
		}
		if (mode == null) {
			log.error("Could not find routing mode for trip " + tripElements);
		}
		return mode;
	}

	public static boolean isStageActivityType( String activityType ) {
		return StageActivityTypeIdentifier.isStageActivity( activityType ) ;
	}
	public static String createStageActivityType( String mode ) {
		return PlanCalcScoreConfigGroup.createStageActivityType( mode ) ;
	}

}
<|MERGE_RESOLUTION|>--- conflicted
+++ resolved
@@ -206,11 +206,7 @@
 	 * sequence
 	 */
 	public static Collection<Subtour> getSubtours( final List<? extends PlanElement> planElements) {
-<<<<<<< HEAD
-		return getSubtours(planElements, anyType -> false );
-=======
 		return getSubtours(planElements, TripStructureUtils::isStageActivityType );
->>>>>>> 243f0f20
 	}
 
 	// for contrib socnetsim only
@@ -224,13 +220,8 @@
 	// I think now that we should actually keep this.  kai, jan'20
 	@Deprecated
 	public static Collection<Subtour> getSubtours(
-<<<<<<< HEAD
-            final List<? extends PlanElement> planElements,
-            final Predicate<String> isStageActivity ) {
-=======
 			final List<? extends PlanElement> planElements,
 			final Predicate<String> isStageActivity ) {
->>>>>>> 243f0f20
 		final List<Subtour> subtours = new ArrayList<>();
 
 		Id<?> destinationId = null;
