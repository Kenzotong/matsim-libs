--- conflicted
+++ resolved
@@ -135,17 +135,12 @@
 	public void startFacility(final ActivityFacilityImpl facility, final BufferedWriter out) throws IOException {
 		out.write("\t<facility");
 		out.write(" id=\"" + facility.getId() + "\"");
-<<<<<<< HEAD
-		out.write(" x=\"" + facility.getCoord().getX() + "\"");
-		out.write(" y=\"" + facility.getCoord().getY() + "\"");
 		if (facility.getLinkId() != null) {
 			out.write(" linkId=\"" + facility.getLinkId().toString() + "\"");
 		}
-=======
 		final Coord coord = coordinateTransformation.transform( facility.getCoord() );
 		out.write(" x=\"" + coord.getX() + "\"");
 		out.write(" y=\"" + coord.getY() + "\"");
->>>>>>> 148b57ce
 		if (facility.getDesc() != null) { out.write(" desc=\"" + facility.getDesc() + "\""); }
 		out.write(">\n");
 	}
