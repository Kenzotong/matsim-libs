--- conflicted
+++ resolved
@@ -30,8 +30,6 @@
 import org.matsim.api.core.v01.population.Activity;
 import org.matsim.core.gbl.Gbl;
 import org.matsim.core.network.NetworkUtils;
-import org.matsim.core.router.ActivityWrapperFacility;
-import org.matsim.core.router.NetworkRoutingInclAccessEgressModule;
 
 /**
  * Contains several helper methods for working with {@link ActivityFacility facilities}.
@@ -108,13 +106,6 @@
 		return accessActLink;
 	}
 
-<<<<<<< HEAD
-	public static Facility toFacility( final Activity act, ActivityFacilities facilities ) {
-		if (	facilities != null && ! facilities.getFacilities().isEmpty() && act.getFacilityId() != null ) {
-			return facilities.getFacilities().get( act.getFacilityId() );
-		}
-		return new ActivityWrapperFacility( act );
-=======
 	public static Facility toFacility( final Activity toWrap, ActivityFacilities activityFacilities ){
 		if ( activityFacilities!=null && toWrap.getFacilityId()!=null ){
 			ActivityFacility fac = activityFacilities.getFacilities().get( toWrap.getFacilityId() );
@@ -131,6 +122,5 @@
 	 */
 	public static Facility wrapActivity ( final Activity toWrap ) {
 		return new ActivityWrapperFacility( toWrap ) ;
->>>>>>> 03cd8257
 	}
 }